/*
 *  conn_builder.cpp
 *
 *  This file is part of NEST.
 *
 *  Copyright (C) 2004 The NEST Initiative
 *
 *  NEST is free software: you can redistribute it and/or modify
 *  it under the terms of the GNU General Public License as published by
 *  the Free Software Foundation, either version 2 of the License, or
 *  (at your option) any later version.
 *
 *  NEST is distributed in the hope that it will be useful,
 *  but WITHOUT ANY WARRANTY; without even the implied warranty of
 *  MERCHANTABILITY or FITNESS FOR A PARTICULAR PURPOSE.  See the
 *  GNU General Public License for more details.
 *
 *  You should have received a copy of the GNU General Public License
 *  along with NEST.  If not, see <http://www.gnu.org/licenses/>.
 *
 */

#include "conn_builder.h"

// C++ includes:
#include <set>

// Includes from libnestutil:
#include "logging.h"

// Includes from librandom:
#include "binomial_randomdev.h"
#include "gsl_binomial_randomdev.h"
#include "gslrandomgen.h"
#include "normal_randomdev.h"

// Includes from nestkernel:
#include "conn_parameter.h"
#include "exceptions.h"
#include "kernel_manager.h"
#include "nest_names.h"
#include "node.h"
#include "vp_manager_impl.h"

// Includes from sli:
#include "dict.h"
#include "fdstream.h"
#include "name.h"

nest::ConnBuilder::ConnBuilder( const GIDCollection& sources,
  const GIDCollection& targets,
  const DictionaryDatum& conn_spec,
  const DictionaryDatum& syn_spec )
  : sources_( sources )
  , targets_( targets )
  , autapses_( true )
  , multapses_( true )
  , exceptions_raised_( kernel().vp_manager.get_num_threads() )
  , synapse_model_( kernel().model_manager.get_synapsedict()->lookup(
      "static_synapse" ) )
  , weight_( 0 )
  , delay_( 0 )
  , param_dicts_()
  , parameters_requiring_skipping_()
{
  // read out rule-related parameters -------------------------
  //  - /rule has been taken care of above
  //  - rule-specific params are handled by subclass c'tor
  updateValue< bool >( conn_spec, names::autapses, autapses_ );
  updateValue< bool >( conn_spec, names::multapses, multapses_ );

  // read out synapse-related parameters ----------------------
  if ( !syn_spec->known( names::model ) )
    throw BadProperty( "Synapse spec must contain synapse model." );
  const std::string syn_name = ( *syn_spec )[ names::model ];
  if ( not kernel().model_manager.get_synapsedict()->known( syn_name ) )
    throw UnknownSynapseType( syn_name );

  // if another synapse than static_synapse is defined we need to make
  // sure that Connect can process all parameter specified
  if ( syn_name != "static_synapse" )
    check_synapse_params_( syn_name, syn_spec );

  synapse_model_ = kernel().model_manager.get_synapsedict()->lookup( syn_name );

  DictionaryDatum syn_defaults =
    kernel().model_manager.get_connector_defaults( synapse_model_ );

  // All synapse models have the possibility to set the delay (see
  // SynIdDelay), but some have homogeneous weights, hence it should
  // be possible to set the delay without the weight.
  default_weight_ = !syn_spec->known( names::weight );

  default_delay_ = !syn_spec->known( names::delay );

  // If neither weight nor delay are given in the dict, we handle this
  // separately. Important for hom_w synapses, on which weight cannot
  // be set. However, we use default weight and delay for _all_ types
  // of synapses.
  default_weight_and_delay_ = ( default_weight_ && default_delay_ );

#ifdef HAVE_MUSIC
  // We allow music_channel as alias for receptor_type during
  // connection setup
  ( *syn_defaults )[ names::music_channel ] = 0;
#endif

  if ( !default_weight_and_delay_ )
  {
    weight_ = syn_spec->known( names::weight )
      ? ConnParameter::create( ( *syn_spec )[ names::weight ],
          kernel().vp_manager.get_num_threads() )
      : ConnParameter::create( ( *syn_defaults )[ names::weight ],
          kernel().vp_manager.get_num_threads() );
    register_parameters_requiring_skipping_( *weight_ );
    delay_ = syn_spec->known( names::delay )
      ? ConnParameter::create(
          ( *syn_spec )[ names::delay ], kernel().vp_manager.get_num_threads() )
      : ConnParameter::create( ( *syn_defaults )[ names::delay ],
          kernel().vp_manager.get_num_threads() );
  }
  else if ( default_weight_ )
  {
    delay_ = syn_spec->known( names::delay )
      ? ConnParameter::create(
          ( *syn_spec )[ names::delay ], kernel().vp_manager.get_num_threads() )
      : ConnParameter::create( ( *syn_defaults )[ names::delay ],
          kernel().vp_manager.get_num_threads() );
  }
  register_parameters_requiring_skipping_( *delay_ );
  // Structural plasticity parameters
  // Check if both pre and post synaptic element are provided
  if ( syn_spec->known( names::pre_synaptic_element )
    && syn_spec->known( names::post_synaptic_element ) )
  {
    pre_synaptic_element_name =
      getValue< std::string >( syn_spec, names::pre_synaptic_element );
    post_synaptic_element_name =
      getValue< std::string >( syn_spec, names::post_synaptic_element );
  }
  else
  {
    if ( syn_spec->known( names::pre_synaptic_element )
      || syn_spec->known( names::post_synaptic_element ) )
    {
      throw BadProperty(
        "In order to use structural plasticity, both a pre and post synaptic "
        "element must be specified" );
    }
    pre_synaptic_element_name = "";
    post_synaptic_element_name = "";
  }

  // synapse-specific parameters
  // TODO: Can we create this set once and for all?
  //       Should not be done as static initialization, since
  //       that might conflict with static initialization of
  //       Name system.
  std::set< Name > skip_set;
  skip_set.insert( names::weight );
  skip_set.insert( names::delay );
  skip_set.insert( Name( "min_delay" ) );
  skip_set.insert( Name( "max_delay" ) );
  skip_set.insert( Name( "num_connections" ) );
  skip_set.insert( Name( "num_connectors" ) );
  skip_set.insert( Name( "property_object" ) );
  skip_set.insert( Name( "synapsemodel" ) );

  for ( Dictionary::const_iterator default_it = syn_defaults->begin();
        default_it != syn_defaults->end();
        ++default_it )
  {
    const Name param_name = default_it->first;
    if ( skip_set.find( param_name ) != skip_set.end() )
      continue; // weight, delay or not-settable parameter

    if ( syn_spec->known( param_name ) )
    {
      synapse_params_[ param_name ] = ConnParameter::create(
        ( *syn_spec )[ param_name ], kernel().vp_manager.get_num_threads() );
      register_parameters_requiring_skipping_( *synapse_params_[ param_name ] );
    }
  }

  // Now create dictionary with dummy values that we will use
  // to pass settings to the synapses created. We create it here
  // once to avoid re-creating the object over and over again.
  if ( synapse_params_.size() > 0 )
  {
    for ( index t = 0; t < kernel().vp_manager.get_num_threads(); ++t )
    {
      param_dicts_.push_back( new Dictionary() );

      for ( ConnParameterMap::const_iterator it = synapse_params_.begin();
            it != synapse_params_.end();
            ++it )
      {
        if ( it->first == names::receptor_type
          || it->first == names::music_channel
          || it->first == names::synapse_label )
          ( *param_dicts_[ t ] )[ it->first ] = Token( new IntegerDatum( 0 ) );
        else
          ( *param_dicts_[ t ] )[ it->first ] = Token( new DoubleDatum( 0.0 ) );
      }
    }
  }
}


nest::ConnBuilder::~ConnBuilder()
{
  delete weight_;
  delete delay_;
  for ( std::map< Name, ConnParameter* >::iterator it = synapse_params_.begin();
        it != synapse_params_.end();
        ++it )
    delete it->second;
}

inline void
nest::ConnBuilder::register_parameters_requiring_skipping_(
  ConnParameter& param )
{
  if ( param.is_array() )
  {
    parameters_requiring_skipping_.push_back( &param );
  }
}

inline void
nest::ConnBuilder::check_synapse_params_( std::string syn_name,
  const DictionaryDatum& syn_spec )
{
  // throw error if weight is specified with static_synapse_hom_w
  if ( syn_name == "static_synapse_hom_w" )
  {
    if ( syn_spec->known( names::weight ) )
      throw BadProperty(
        "Weight cannot be specified since it needs to be equal "
        "for all connections when static_synapse_hom_w is used." );
    return;
  }


  // throw error if n or a are set in quantal_stp_synapse, Connect cannot handle
  // them since they are
  // integer
  if ( syn_name == "quantal_stp_synapse" )
  {
    if ( syn_spec->known( names::n ) )
      throw NotImplemented(
        "Connect doesn't support the setting of parameter "
        "n in quantal_stp_synapse. Use SetDefaults() or CopyModel()." );
    if ( syn_spec->known( names::a ) )
      throw NotImplemented(
        "Connect doesn't support the setting of parameter "
        "a in quantal_stp_synapse. Use SetDefaults() or CopyModel()." );
    return;
  }

  // print warning if delay is specified outside cont_delay_synapse
  if ( syn_name == "cont_delay_synapse" )
  {
    if ( syn_spec->known( names::delay ) )
      LOG( M_WARNING,
        "Connect",
        "The delay will be rounded to the next multiple of the time step. "
        "To use a more precise time delay it needs to be defined within "
        "the synapse, e.g. with CopyModel()." );
    return;
  }

  // throw error if no volume transmitter is defined or parameters are specified
  // that need to be introduced via CopyModel or SetDefaults
  if ( syn_name == "stdp_dopamine_synapse" )
  {
    if ( syn_spec->known( "vt" ) )
      throw NotImplemented(
        "Connect doesn't support the direct specification of the "
        "volume transmitter of stdp_dopamine_synapse in syn_spec."
        "Use SetDefaults() or CopyModel()." );
    // setting of parameter c and n not thread save
    if ( kernel().vp_manager.get_num_threads() > 1 )
    {
      if ( syn_spec->known( names::c ) )
        throw NotImplemented(
          "For multi-threading Connect doesn't support the setting "
          "of parameter c in stdp_dopamine_synapse. "
          "Use SetDefaults() or CopyModel()." );
      if ( syn_spec->known( names::n ) )
        throw NotImplemented(
          "For multi-threading Connect doesn't support the setting "
          "of parameter n in stdp_dopamine_synapse. "
          "Use SetDefaults() or CopyModel()." );
    }
    std::string param_arr[] = {
      "A_minus", "A_plus", "Wmax", "Wmin", "b", "tau_c", "tau_n", "tau_plus"
    };
    std::vector< std::string > param_vec( param_arr, param_arr + 8 );
    for ( std::vector< std::string >::iterator it = param_vec.begin();
          it != param_vec.end();
          it++ )
    {
      if ( syn_spec->known( *it ) )
        throw NotImplemented(
          "Connect doesn't support the setting of parameter " + *it
          + " in stdp_dopamine_synapse. Use SetDefaults() or CopyModel()." );
    }
    return;
  }
}
/**
 * Updates the number of connected synaptic elements in the
 * target and the source.
 * Returns 0 if the target is either on another
 * MPI machine or another thread. Returns 1 otherwise.
 *
 * @param sgid id of the source
 * @param tgid id of the target
 * @param tid thread id
 * @param update amount of connected synaptic elements to update
 * @return
 */
int
nest::ConnBuilder::change_connected_synaptic_elements( index sgid,
  index tgid,
  const int tid,
  int update )
{

  int local = 1;
  // check whether the source is on this mpi machine
  if ( kernel().node_manager.is_local_gid( sgid ) )
  {
    Node* const source = kernel().node_manager.get_node( sgid );
    const thread source_thread = source->get_thread();

    // check whether the source is on our thread
    if ( tid == source_thread )
    {
      // update the number of connected synaptic elements
      source->connect_synaptic_element( pre_synaptic_element_name, update );
    }
  }

  // check whether the target is on this mpi machine
  if ( not kernel().node_manager.is_local_gid( tgid ) )
  {
    local = 0;
  }
  else
  {
    Node* const target = kernel().node_manager.get_node( tgid );
    const thread target_thread = target->get_thread();
    // check whether the target is on our thread
    if ( tid != target_thread )
      local = 0;
    else
    {
      // update the number of connected synaptic elements
      target->connect_synaptic_element( post_synaptic_element_name, update );
    }
  }
  return local;
}

/**
 * Now we can connect with or without structural plasticity
 */
void
nest::ConnBuilder::connect()
{
  if ( pre_synaptic_element_name != "" && post_synaptic_element_name != "" )
  {
    sp_connect_();
  }
  else
  {
    connect_();
  }

  // check if any exceptions have been raised
  for ( size_t thr = 0; thr < kernel().vp_manager.get_num_threads(); ++thr )
    if ( exceptions_raised_.at( thr ).valid() )
      throw WrappedThreadException( *( exceptions_raised_.at( thr ) ) );
}

/**
 * Now we can delete synapses with or without structural plasticity
 */
void
nest::ConnBuilder::disconnect()
{
  if ( pre_synaptic_element_name != "" && post_synaptic_element_name != "" )
  {
    sp_disconnect_();
  }
  else
  {
    disconnect_();
  }

  // check if any exceptions have been raised
  for ( index thr = 0; thr < kernel().vp_manager.get_num_threads(); ++thr )
    if ( exceptions_raised_.at( thr ).valid() )
      throw WrappedThreadException( *( exceptions_raised_.at( thr ) ) );
}

inline void
nest::ConnBuilder::single_connect_( index sgid,
  Node& target,
  thread target_thread,
  librandom::RngPtr& rng )
{
  if ( param_dicts_.empty() ) // indicates we have no synapse params
  {
    if ( default_weight_and_delay_ )
<<<<<<< HEAD
      kernel().connection_builder_manager.connect(
        sgid, &target, target_thread, synapse_model_ );
    else if ( default_weight_ )
      kernel().connection_builder_manager.connect( sgid,
        &target,
        target_thread,
        synapse_model_,
        delay_->value_double( target_thread, rng ) );
=======
      kernel().connection_manager.connect( sgid, &target, target_thread, synapse_model_ );
    else if ( default_weight_ )
      kernel().connection_manager.connect(
        sgid, &target, target_thread, synapse_model_, delay_->value_double( target_thread, rng ) );
>>>>>>> fdfed898
    else
    {
      double delay = delay_->value_double( target_thread, rng );
      double weight = weight_->value_double( target_thread, rng );
      kernel().connection_manager.connect(
        sgid, &target, target_thread, synapse_model_, delay, weight );
    }
  }
  else
  {
    assert( kernel().vp_manager.get_num_threads() == param_dicts_.size() );

    for ( ConnParameterMap::const_iterator it = synapse_params_.begin();
          it != synapse_params_.end();
          ++it )
    {
      if ( it->first == names::receptor_type
        || it->first == names::music_channel
        || it->first == names::synapse_label )
      {
        try
        {
          // change value of dictionary entry without allocating new datum
          IntegerDatum* id = static_cast< IntegerDatum* >(
            ( ( *param_dicts_[ target_thread ] )[ it->first ] ).datum() );
          ( *id ) = it->second->value_int( target_thread, rng );
        }
        catch ( KernelException& e )
        {
          if ( it->first == names::receptor_type )
          {
            throw BadProperty( "Receptor type must be of type integer." );
          }
          else if ( it->first == names::music_channel )
          {
            throw BadProperty( "Music channel type must be of type integer." );
          }
          else if ( it->first == names::synapse_label )
          {
            throw BadProperty( "Synapse label must be of type integer." );
          }
        }
      }
      else
      {
        // change value of dictionary entry without allocating new datum
        DoubleDatum* dd = static_cast< DoubleDatum* >(
          ( ( *param_dicts_[ target_thread ] )[ it->first ] ).datum() );
        ( *dd ) = it->second->value_double( target_thread, rng );
      }
    }

    if ( default_weight_and_delay_ )
<<<<<<< HEAD
      kernel().connection_builder_manager.connect( sgid,
        &target,
        target_thread,
        synapse_model_,
        param_dicts_[ target_thread ] );
=======
      kernel().connection_manager.connect(
        sgid, &target, target_thread, synapse_model_, param_dicts_[ target_thread ] );
>>>>>>> fdfed898
    else if ( default_weight_ )
      kernel().connection_manager.connect( sgid,
        &target,
        target_thread,
        synapse_model_,
        param_dicts_[ target_thread ],
        delay_->value_double( target_thread, rng ) );
    else
    {
      double delay = delay_->value_double( target_thread, rng );
      double weight = weight_->value_double( target_thread, rng );
      kernel().connection_manager.connect( sgid,
        &target,
        target_thread,
        synapse_model_,
        param_dicts_[ target_thread ],
        delay,
        weight );
    }
  }
}

inline void
nest::ConnBuilder::skip_conn_parameter_( thread target_thread )
{
  for ( std::vector< ConnParameter* >::iterator it =
          parameters_requiring_skipping_.begin();
        it != parameters_requiring_skipping_.end();
        ++it )
    ( *it )->skip( target_thread );
}

inline void
nest::ConnBuilder::single_disconnect_( index sgid,
  Node& target,
  thread target_thread )
{
  // index tgid = target.get_gid();
  // This is the most simple case in which only the synapse_model_ has been
  // defined. TODO: Add functionality to delete synapses with a given weight
  // or a given delay
  kernel().sp_manager.disconnect(
    sgid, &target, target_thread, synapse_model_ );
}

void
nest::ConnBuilder::set_pre_synaptic_element_name( std::string name )
{
  pre_synaptic_element_name = name;
}

void
nest::ConnBuilder::set_post_synaptic_element_name( std::string name )
{
  post_synaptic_element_name = name;
}

void
nest::OneToOneBuilder::connect_()
{
  // make sure that target and source population have the same size
  if ( sources_.size() != targets_.size() )
  {
    LOG( M_ERROR,
      "Connect",
      "Source and Target population must be of the same size." );
    throw DimensionMismatch();
  }

#pragma omp parallel
  {
    // get thread id
    const int tid = kernel().vp_manager.get_thread_id();

    try
    {
      // allocate pointer to thread specific random generator
      librandom::RngPtr rng = kernel().rng_manager.get_rng( tid );

      for ( GIDCollection::const_iterator tgid = targets_.begin(),
                                          sgid = sources_.begin();
            tgid != targets_.end();
            ++tgid, ++sgid )
      {
        assert( sgid != sources_.end() );

        if ( *sgid == *tgid and not autapses_ )
          continue;

        // check whether the target is on this mpi machine
        if ( not kernel().node_manager.is_local_gid( *tgid ) )
        {
          skip_conn_parameter_( tid );
          continue;
        }

        Node* const target = kernel().node_manager.get_node( *tgid );
        const thread target_thread = target->get_thread();

        // check whether the target is on our thread
        if ( tid != target_thread )
        {
          skip_conn_parameter_( tid );
          continue;
        }

        single_connect_( *sgid, *target, target_thread, rng );
      }
    }
    catch ( std::exception& err )
    {
      // We must create a new exception here, err's lifetime ends at
      // the end of the catch block.
      exceptions_raised_.at( tid ) =
        lockPTR< WrappedThreadException >( new WrappedThreadException( err ) );
    }
  }
}

/**
 * Solves the disconnection of two nodes on a OneToOne basis without
 * structural plasticity. This means this method can be manually called
 * by the user to delete existing synapses.
 */
void
nest::OneToOneBuilder::disconnect_()
{
  // make sure that target and source population have the same size
  if ( sources_.size() != targets_.size() )
  {
    LOG( M_ERROR,
      "Disconnect",
      "Source and Target population must be of the same size." );
    throw DimensionMismatch();
  }

#pragma omp parallel
  {
    // get thread id
    const int tid = kernel().vp_manager.get_thread_id();

    try
    {
      for ( GIDCollection::const_iterator tgid = targets_.begin(),
                                          sgid = sources_.begin();
            tgid != targets_.end();
            ++tgid, ++sgid )
      {

        assert( sgid != sources_.end() );

        // check whether the target is on this mpi machine
        if ( not kernel().node_manager.is_local_gid( *tgid ) )
        {
          skip_conn_parameter_( tid );
          continue;
        }

        Node* const target = kernel().node_manager.get_node( *tgid );
        const thread target_thread = target->get_thread();

        // check whether the target is on our thread
        if ( tid != target_thread )
        {
          skip_conn_parameter_( tid );
          continue;
        }
        single_disconnect_( *sgid, *target, target_thread );
      }
    }
    catch ( std::exception& err )
    {
      // We must create a new exception here, err's lifetime ends at
      // the end of the catch block.
      exceptions_raised_.at( tid ) =
        lockPTR< WrappedThreadException >( new WrappedThreadException( err ) );
    }
  }
}

/**
 * Solves the connection of two nodes on a OneToOne basis with
 * structural plasticity. This means this method is used by the
 * structural plasticity manager based on the homostatic rules defined
 * for the synaptic elements on each node.
 */
void
nest::OneToOneBuilder::sp_connect_()
{
  // make sure that target and source population have the same size
  if ( sources_.size() != targets_.size() )
  {
    LOG( M_ERROR,
      "Connect",
      "Source and Target population must be of the same size." );
    throw DimensionMismatch();
  }

#pragma omp parallel
  {
    // get thread id
    const int tid = kernel().vp_manager.get_thread_id();

    try
    {
      // allocate pointer to thread specific random generator
      librandom::RngPtr rng = kernel().rng_manager.get_rng( tid );

      for ( GIDCollection::const_iterator tgid = targets_.begin(),
                                          sgid = sources_.begin();
            tgid != targets_.end();
            ++tgid, ++sgid )
      {
        assert( sgid != sources_.end() );

        if ( *sgid == *tgid and not autapses_ )
          continue;

        if ( !change_connected_synaptic_elements( *sgid, *tgid, tid, 1 ) )
        {
          skip_conn_parameter_( tid );
          continue;
        }
        Node* const target = kernel().node_manager.get_node( *tgid );
        const thread target_thread = target->get_thread();

        single_connect_( *sgid, *target, target_thread, rng );
      }
    }
    catch ( std::exception& err )
    {
      // We must create a new exception here, err's lifetime ends at
      // the end of the catch block.
      exceptions_raised_.at( tid ) =
        lockPTR< WrappedThreadException >( new WrappedThreadException( err ) );
    }
  }
}

/**
 * Solves the disconnection of two nodes on a OneToOne basis with
 * structural plasticity. This means this method is used by the
 * structural plasticity manager based on the homostatic rules defined
 * for the synaptic elements on each node.
 */
void
nest::OneToOneBuilder::sp_disconnect_()
{
  // make sure that target and source population have the same size
  if ( sources_.size() != targets_.size() )
  {
    LOG( M_ERROR,
      "Disconnect",
      "Source and Target population must be of the same size." );
    throw DimensionMismatch();
  }

#pragma omp parallel
  {
    // get thread id
    const int tid = kernel().vp_manager.get_thread_id();

    try
    {
      for ( GIDCollection::const_iterator tgid = targets_.begin(),
                                          sgid = sources_.begin();
            tgid != targets_.end();
            ++tgid, ++sgid )
      {
        assert( sgid != sources_.end() );

        if ( !change_connected_synaptic_elements( *sgid, *tgid, tid, -1 ) )
          continue;
        Node* const target = kernel().node_manager.get_node( *tgid );
        const thread target_thread = target->get_thread();

        single_disconnect_( *sgid, *target, target_thread );
      }
    }
    catch ( std::exception& err )
    {
      // We must create a new exception here, err's lifetime ends at
      // the end of the catch block.
      exceptions_raised_.at( tid ) =
        lockPTR< WrappedThreadException >( new WrappedThreadException( err ) );
    }
  }
}

void
nest::AllToAllBuilder::connect_()
{

#pragma omp parallel
  {
    // get thread id
    const int tid = kernel().vp_manager.get_thread_id();

    try
    {
      // allocate pointer to thread specific random generator
      librandom::RngPtr rng = kernel().rng_manager.get_rng( tid );

      for ( GIDCollection::const_iterator tgid = targets_.begin();
            tgid != targets_.end();
            ++tgid )
      {
        // check whether the target is on this mpi machine
        if ( not kernel().node_manager.is_local_gid( *tgid ) )
        {
          for ( GIDCollection::const_iterator sgid = sources_.begin();
                sgid != sources_.end();
                ++sgid )
            skip_conn_parameter_( tid );
          continue;
        }

        Node* const target = kernel().node_manager.get_node( *tgid );
        const thread target_thread = target->get_thread();

        // check whether the target is on our thread
        if ( tid != target_thread )
        {
          for ( GIDCollection::const_iterator sgid = sources_.begin();
                sgid != sources_.end();
                ++sgid )
            skip_conn_parameter_( tid );
          continue;
        }

        for ( GIDCollection::const_iterator sgid = sources_.begin();
              sgid != sources_.end();
              ++sgid )
        {
          if ( not autapses_ and *sgid == *tgid )
          {
            skip_conn_parameter_( target_thread );
            continue;
          }

          single_connect_( *sgid, *target, target_thread, rng );
        }
      }
    }
    catch ( std::exception& err )
    {
      // We must create a new exception here, err's lifetime ends at
      // the end of the catch block.
      exceptions_raised_.at( tid ) =
        lockPTR< WrappedThreadException >( new WrappedThreadException( err ) );
    }
  }
}

/**
 * Solves the connection of two nodes on a AllToAll basis with
 * structural plasticity. This means this method is used by the
 * structural plasticity manager based on the homostatic rules defined
 * for the synaptic elements on each node.
 */
void
nest::AllToAllBuilder::sp_connect_()
{
#pragma omp parallel
  {
    // get thread id
    const int tid = kernel().vp_manager.get_thread_id();
    try

    {
      // allocate pointer to thread specific random generator
      librandom::RngPtr rng = kernel().rng_manager.get_rng( tid );

      for ( GIDCollection::const_iterator tgid = targets_.begin();
            tgid != targets_.end();
            ++tgid )
      {
        for ( GIDCollection::const_iterator sgid = sources_.begin();
              sgid != sources_.end();
              ++sgid )
        {
          if ( not autapses_ and *sgid == *tgid )
          {
            skip_conn_parameter_( tid );
            continue;
          }
          if ( !change_connected_synaptic_elements( *sgid, *tgid, tid, 1 ) )
          {
            for ( GIDCollection::const_iterator sgid = sources_.begin();
                  sgid != sources_.end();
                  ++sgid )
              skip_conn_parameter_( tid );
            continue;
          }
          Node* const target = kernel().node_manager.get_node( *tgid );
          const thread target_thread = target->get_thread();
          single_connect_( *sgid, *target, target_thread, rng );
        }
      }
    }
    catch ( std::exception& err )
    {
      // We must create a new exception here, err's lifetime ends at
      // the end of the catch block.
      exceptions_raised_.at( tid ) =
        lockPTR< WrappedThreadException >( new WrappedThreadException( err ) );
    }
  }
}

/**
 * Solves the disconnection of two nodes on a AllToAll basis without
 * structural plasticity. This means this method can be manually called
 * by the user to delete existing synapses.
 */
void
nest::AllToAllBuilder::disconnect_()
{
#pragma omp parallel
  {
    // get thread id
    const int tid = kernel().vp_manager.get_thread_id();

    try
    {
      for ( GIDCollection::const_iterator tgid = targets_.begin();
            tgid != targets_.end();
            ++tgid )
      {
        // check whether the target is on this mpi machine
        if ( not kernel().node_manager.is_local_gid( *tgid ) )
        {
          for ( GIDCollection::const_iterator sgid = sources_.begin();
                sgid != sources_.end();
                ++sgid )
            skip_conn_parameter_( tid );
          continue;
        }

        Node* const target = kernel().node_manager.get_node( *tgid );
        const thread target_thread = target->get_thread();

        // check whether the target is on our thread
        if ( tid != target_thread )
        {
          for ( GIDCollection::const_iterator sgid = sources_.begin();
                sgid != sources_.end();
                ++sgid )
            skip_conn_parameter_( tid );
          continue;
        }

        for ( GIDCollection::const_iterator sgid = sources_.begin();
              sgid != sources_.end();
              ++sgid )
        {
          single_disconnect_( *sgid, *target, target_thread );
        }
      }
    }
    catch ( std::exception& err )
    {
      // We must create a new exception here, err's lifetime ends at
      // the end of the catch block.
      exceptions_raised_.at( tid ) =
        lockPTR< WrappedThreadException >( new WrappedThreadException( err ) );
    }
  }
}

/**
 * Solves the disconnection of two nodes on a AllToAll basis with
 * structural plasticity. This means this method is used by the
 * structural plasticity manager based on the homostatic rules defined
 * for the synaptic elements on each node.
 */
void
nest::AllToAllBuilder::sp_disconnect_()
{
#pragma omp parallel
  {
    // get thread id
    const int tid = kernel().vp_manager.get_thread_id();

    try
    {
      for ( GIDCollection::const_iterator tgid = targets_.begin();
            tgid != targets_.end();
            ++tgid )
      {
        for ( GIDCollection::const_iterator sgid = sources_.begin();
              sgid != sources_.end();
              ++sgid )
        {
          if ( !change_connected_synaptic_elements( *sgid, *tgid, tid, -1 ) )
          {
            for ( GIDCollection::const_iterator sgid = sources_.begin();
                  sgid != sources_.end();
                  ++sgid )
              skip_conn_parameter_( tid );
            continue;
          }
          Node* const target = kernel().node_manager.get_node( *tgid );
          const thread target_thread = target->get_thread();
          single_disconnect_( *sgid, *target, target_thread );
        }
      }
    }
    catch ( std::exception& err )
    {
      // We must create a new exception here, err's lifetime ends at
      // the end of the catch block.
      exceptions_raised_.at( tid ) =
        lockPTR< WrappedThreadException >( new WrappedThreadException( err ) );
    }
  }
}

nest::FixedInDegreeBuilder::FixedInDegreeBuilder( const GIDCollection& sources,
  const GIDCollection& targets,
  const DictionaryDatum& conn_spec,
  const DictionaryDatum& syn_spec )
  : ConnBuilder( sources, targets, conn_spec, syn_spec )
  , indegree_( ( *conn_spec )[ Name( "indegree" ) ] )
{
  // check for potential errors

  // verify that indegree is not larger than source population if multapses are
  // disabled
  if ( not multapses_ )
  {
    if ( ( indegree_ > static_cast< long >( sources_.size() ) ) )
      throw BadProperty( "Indegree cannot be larger than population size." );
  }
}

void
nest::FixedInDegreeBuilder::connect_()
{
#pragma omp parallel
  {
    // get thread id
    const int tid = kernel().vp_manager.get_thread_id();

    try
    {
      // allocate pointer to thread specific random generator
      librandom::RngPtr rng = kernel().rng_manager.get_rng( tid );

      for ( GIDCollection::const_iterator tgid = targets_.begin();
            tgid != targets_.end();
            ++tgid )
      {
        // check whether the target is on this mpi machine
        if ( not kernel().node_manager.is_local_gid( *tgid ) )
          continue;

        Node* const target = kernel().node_manager.get_node( *tgid );
        const thread target_thread = target->get_thread();

        // check whether the target is on our thread
        if ( tid != target_thread )
          continue;

        std::set< long > ch_ids;
        long n_rnd = sources_.size();

        for ( long j = 0; j < indegree_; ++j )
        {
          unsigned long s_id;
          index sgid;

          do
          {
            s_id = rng->ulrand( n_rnd );
            sgid = sources_[ s_id ];
          } while ( ( not autapses_ and sgid == *tgid )
            || ( not multapses_ and ch_ids.find( s_id ) != ch_ids.end() ) );

          if ( not multapses_ )
            ch_ids.insert( s_id );

          single_connect_( sgid, *target, target_thread, rng );
        }
      }
    }
    catch ( std::exception& err )
    {
      // We must create a new exception here, err's lifetime ends at
      // the end of the catch block.
      exceptions_raised_.at( tid ) =
        lockPTR< WrappedThreadException >( new WrappedThreadException( err ) );
    }
  }
}

nest::FixedOutDegreeBuilder::FixedOutDegreeBuilder(
  const GIDCollection& sources,
  const GIDCollection& targets,
  const DictionaryDatum& conn_spec,
  const DictionaryDatum& syn_spec )
  : ConnBuilder( sources, targets, conn_spec, syn_spec )
  , outdegree_( ( *conn_spec )[ Name( "outdegree" ) ] )
{
  // check for potential errors

  // verify that outdegree is not larger than target population if multapses are
  // disabled
  if ( not multapses_ )
  {
    if ( ( outdegree_ > static_cast< long >( targets_.size() ) ) )
      throw BadProperty( "Outdegree cannot be larger than population size." );
  }
}

void
nest::FixedOutDegreeBuilder::connect_()
{
  librandom::RngPtr grng = kernel().rng_manager.get_grng();

  for ( GIDCollection::const_iterator sgid = sources_.begin();
        sgid != sources_.end();
        ++sgid )
  {
    std::set< long > ch_ids;
    std::vector< index > tgt_ids_;
    const long n_rnd = targets_.size();

    for ( long j = 0; j < outdegree_; ++j )
    {
      unsigned long t_id;
      index tgid;

      do
      {
        t_id = grng->ulrand( n_rnd );
        tgid = targets_[ t_id ];
      } while ( ( not autapses_ and tgid == *sgid )
        || ( not multapses_ and ch_ids.find( t_id ) != ch_ids.end() ) );

      if ( not multapses_ )
        ch_ids.insert( t_id );

      tgt_ids_.push_back( tgid );
    }

#pragma omp parallel
    {
      // get thread id
      const int tid = kernel().vp_manager.get_thread_id();

      try
      {
        // allocate pointer to thread specific random generator
        librandom::RngPtr rng = kernel().rng_manager.get_rng( tid );

        for ( std::vector< index >::const_iterator tgid = tgt_ids_.begin();
              tgid != tgt_ids_.end();
              ++tgid )
        {
          // check whether the target is on this mpi machine
          if ( not kernel().node_manager.is_local_gid( *tgid ) )
            continue;

          Node* const target = kernel().node_manager.get_node( *tgid );
          const thread target_thread = target->get_thread();

          // check whether the target is on our thread
          if ( tid != target_thread )
            continue;

          single_connect_( *sgid, *target, target_thread, rng );
        }
      }
      catch ( std::exception& err )
      {
        // We must create a new exception here, err's lifetime ends at
        // the end of the catch block.
        exceptions_raised_.at( tid ) = lockPTR< WrappedThreadException >(
          new WrappedThreadException( err ) );
      }
    }
  }
}

nest::FixedTotalNumberBuilder::FixedTotalNumberBuilder(
  const GIDCollection& sources,
  const GIDCollection& targets,
  const DictionaryDatum& conn_spec,
  const DictionaryDatum& syn_spec )
  : ConnBuilder( sources, targets, conn_spec, syn_spec )
  , N_( ( *conn_spec )[ Name( "N" ) ] )
{

  // check for potential errors

  // verify that total number of connections is not larger than
  // N_sources*N_targets
  if ( not multapses_ )
  {
    if ( ( N_ > static_cast< long >( sources_.size() * targets_.size() ) ) )
      throw BadProperty(
        "Total number of connections cannot exceed product "
        "of source and targer population sizes." );
  }

  // for now multapses cannot be forbidden
  // TODO: Implement option for multapses_ = False, where already existing
  // connections are stored in a bitmap
  if ( not multapses_ )
    throw NotImplemented(
      "Connect doesn't support the suppression of multapses in the "
      "FixedTotalNumber connector." );
}

void
nest::FixedTotalNumberBuilder::connect_()
{
  const int_t M = kernel().vp_manager.get_num_virtual_processes();
  const long_t size_sources = sources_.size();
  const long_t size_targets = targets_.size();

  // drawing connection ids

  // Compute the distribution of targets over processes using the modulo
  // function
  std::vector< std::vector< size_t > > targets_on_vp( M );
  for ( size_t t = 0; t < targets_.size(); t++ )
  {
    targets_on_vp[ kernel().vp_manager.suggest_vp( targets_[ t ] ) ].push_back(
      targets_[ t ] );
  }

  // We use the multinomial distribution to determine the number of
  // connections that will be made on one virtual process, i.e. we
  // partition the set of edges into n_vps subsets. The number of
  // edges on one virtual process is binomially distributed with
  // the boundary condition that the sum of all edges over virtual
  // processes is the total number of edges.
  // To obtain the num_conns_on_vp we adapt the gsl
  // implementation of the multinomial distribution.

  // K from gsl is equivalent to M = n_vps
  // N is already taken from stack
  // p[] is targets_on_vp
  std::vector< long_t > num_conns_on_vp( M, 0 ); // corresponds to n[]

  // calculate exact multinomial distribution
  // get global rng that is tested for synchronization for all threads
  librandom::RngPtr grng = kernel().rng_manager.get_grng();

  // HEP: instead of counting upwards, we might count remaining_targets and
  // remaining_partitions down. why?
  // begin code adapted from gsl 1.8
  double_t sum_dist = 0.0; // corresponds to sum_p
  // norm is equivalent to size_targets
  uint_t sum_partitions = 0; // corresponds to sum_n
// substituting gsl_ran call
#ifdef HAVE_GSL
  librandom::GSL_BinomialRandomDev bino( grng, 0, 0 );
#else
  librandom::BinomialRandomDev bino( grng, 0, 0 );
#endif

  for ( int k = 0; k < M; k++ )
  {
    if ( targets_on_vp[ k ].size() > 0 )
    {
      double_t num_local_targets =
        static_cast< double_t >( targets_on_vp[ k ].size() );
      double_t p_local = num_local_targets / ( size_targets - sum_dist );
      bino.set_p( p_local );
      bino.set_n( N_ - sum_partitions );
      num_conns_on_vp[ k ] = bino.ldev();
    }

    sum_dist += static_cast< double_t >( targets_on_vp[ k ].size() );
    sum_partitions += static_cast< uint_t >( num_conns_on_vp[ k ] );
  }

// end code adapted from gsl 1.8

#pragma omp parallel
  {
    // get thread id
    const int tid = kernel().vp_manager.get_thread_id();

    try
    {
      // allocate pointer to thread specific random generator
      const int_t vp_id = kernel().vp_manager.thread_to_vp( tid );

      if ( kernel().vp_manager.is_local_vp( vp_id ) )
      {
        librandom::RngPtr rng = kernel().rng_manager.get_rng( tid );

        while ( num_conns_on_vp[ vp_id ] > 0 )
        {

          // draw random numbers for source node from all source neurons
          const long_t s_index = rng->ulrand( size_sources );
          // draw random numbers for target node from
          // targets_on_vp on this virtual process
          const long_t t_index = rng->ulrand( targets_on_vp[ vp_id ].size() );
          // map random number of source node to gid corresponding to
          // the source_adr vector
          const long_t sgid = sources_[ s_index ];
          // map random number of target node to gid using the
          // targets_on_vp vector
          const long_t tgid = targets_on_vp[ vp_id ][ t_index ];

          Node* const target = kernel().node_manager.get_node( tgid );
          const thread target_thread = target->get_thread();

          if ( autapses_ or sgid != tgid )
          {
            single_connect_( sgid, *target, target_thread, rng );
            num_conns_on_vp[ vp_id ]--;
          }
        }
      }
    }
    catch ( std::exception& err )
    {
      // We must create a new exception here, err's lifetime ends at
      // the end of the catch block.
      exceptions_raised_.at( tid ) =
        lockPTR< WrappedThreadException >( new WrappedThreadException( err ) );
    }
  }
}


nest::BernoulliBuilder::BernoulliBuilder( const GIDCollection& sources,
  const GIDCollection& targets,
  const DictionaryDatum& conn_spec,
  const DictionaryDatum& syn_spec )
  : ConnBuilder( sources, targets, conn_spec, syn_spec )
  , p_( ( *conn_spec )[ Name( "p" ) ] )
{
}


void
nest::BernoulliBuilder::connect_()
{
#pragma omp parallel
  {
    // get thread id
    const int tid = kernel().vp_manager.get_thread_id();

    try
    {
      // allocate pointer to thread specific random generator
      librandom::RngPtr rng = kernel().rng_manager.get_rng( tid );

      for ( GIDCollection::const_iterator tgid = targets_.begin();
            tgid != targets_.end();
            ++tgid )
      {
        // check whether the target is on this mpi machine
        if ( not kernel().node_manager.is_local_gid( *tgid ) )
          continue;

        Node* const target = kernel().node_manager.get_node( *tgid );
        const thread target_thread = target->get_thread();

        // check whether the target is on our thread
        if ( tid != target_thread )
          continue;

        for ( GIDCollection::const_iterator sgid = sources_.begin();
              sgid != sources_.end();
              ++sgid )
        {
          // not possible to create multapses with this implementation,
          // hence leave out the check for BernoulliBuilder

          if ( not autapses_ and *sgid == *tgid )
            continue;

          if ( not( rng->drand() < p_ ) )
            continue;

          single_connect_( *sgid, *target, target_thread, rng );
        }
      }
    }
    catch ( std::exception& err )
    {
      // We must create a new exception here, err's lifetime ends at
      // the end of the catch block.
      exceptions_raised_.at( tid ) =
        lockPTR< WrappedThreadException >( new WrappedThreadException( err ) );
    }
  }
}

/**
 * The SPBuilder is in charge of the creation of synapses during the simulation
 * under the control of the structural plasticity manager
 * @param net the network
 * @param sources the source nodes on which synapses can be created/deleted
 * @param targets the target nodes on which synapses can be created/deleted
 * @param conn_spec connectivity specs
 * @param syn_spec synapse specs
 */
nest::SPBuilder::SPBuilder( const GIDCollection& sources,
  const GIDCollection& targets,
  const DictionaryDatum& conn_spec,
  const DictionaryDatum& syn_spec )
  : ConnBuilder( sources, targets, conn_spec, syn_spec )
{
  // Check that both pre and post synaptic element are provided
  if ( pre_synaptic_element_name == "" || post_synaptic_element_name == "" )
  {
    throw BadProperty(
      "pre_synaptic_element and/or post_synaptic_elements is missing" );
  }
}

void
nest::SPBuilder::update_delay( delay& d ) const
{
  if ( get_default_delay() )
  {
    DictionaryDatum syn_defaults =
      kernel().model_manager.get_connector_defaults( get_synapse_model() );
    d = Time( Time::ms( getValue< double_t >( syn_defaults, "delay" ) ) )
          .get_steps();
  }
}

void
nest::SPBuilder::sp_connect( GIDCollection sources, GIDCollection targets )
{
  connect_( sources, targets );

  // check if any exceptions have been raised
  for ( size_t thr = 0; thr < kernel().vp_manager.get_num_threads(); ++thr )
    if ( exceptions_raised_.at( thr ).valid() )
      throw WrappedThreadException( *( exceptions_raised_.at( thr ) ) );
}

void
nest::SPBuilder::connect_()
{
  throw NotImplemented(
    "Connection without structural plasticity is not possible for this "
    "connection builder" );
}

/**
 * In charge of dynamically creating the new synapses
 * @param sources nodes from which synapses can be created
 * @param targets target nodes for the newly created synapses
 */
void
nest::SPBuilder::connect_( GIDCollection sources, GIDCollection targets )
{
  // Code copied and adapted from OneToOneBuilder::connect_()
  // make sure that target and source population have the same size
  if ( sources.size() != targets.size() )
  {
    LOG( M_ERROR,
      "Connect",
      "Source and Target population must be of the same size." );
    throw DimensionMismatch();
  }

#pragma omp parallel
  {
    // get thread id
    const int tid = kernel().vp_manager.get_thread_id();

    try
    {
      // allocate pointer to thread specific random generator
      librandom::RngPtr rng = kernel().rng_manager.get_rng( tid );

      for ( GIDCollection::const_iterator tgid = targets.begin(),
                                          sgid = sources.begin();
            tgid != targets.end();
            ++tgid, ++sgid )
      {
        assert( sgid != sources.end() );

        if ( *sgid == *tgid and not autapses_ )
          continue;

        if ( !change_connected_synaptic_elements( *sgid, *tgid, tid, 1 ) )
        {
          skip_conn_parameter_( tid );
          continue;
        }
        Node* const target = kernel().node_manager.get_node( *tgid );
        const thread target_thread = target->get_thread();

        single_connect_( *sgid, *target, target_thread, rng );
      }
    }
    catch ( std::exception& err )
    {
      // We must create a new exception here, err's lifetime ends at
      // the end of the catch block.
      exceptions_raised_.at( tid ) =
        lockPTR< WrappedThreadException >( new WrappedThreadException( err ) );
    }
  }
}<|MERGE_RESOLUTION|>--- conflicted
+++ resolved
@@ -243,8 +243,7 @@
 
 
   // throw error if n or a are set in quantal_stp_synapse, Connect cannot handle
-  // them since they are
-  // integer
+  // them since they are integer
   if ( syn_name == "quantal_stp_synapse" )
   {
     if ( syn_spec->known( names::n ) )
@@ -415,21 +414,14 @@
   if ( param_dicts_.empty() ) // indicates we have no synapse params
   {
     if ( default_weight_and_delay_ )
-<<<<<<< HEAD
-      kernel().connection_builder_manager.connect(
+      kernel().connection_manager.connect(
         sgid, &target, target_thread, synapse_model_ );
     else if ( default_weight_ )
-      kernel().connection_builder_manager.connect( sgid,
+      kernel().connection_manager.connect( sgid,
         &target,
         target_thread,
         synapse_model_,
         delay_->value_double( target_thread, rng ) );
-=======
-      kernel().connection_manager.connect( sgid, &target, target_thread, synapse_model_ );
-    else if ( default_weight_ )
-      kernel().connection_manager.connect(
-        sgid, &target, target_thread, synapse_model_, delay_->value_double( target_thread, rng ) );
->>>>>>> fdfed898
     else
     {
       double delay = delay_->value_double( target_thread, rng );
@@ -483,16 +475,11 @@
     }
 
     if ( default_weight_and_delay_ )
-<<<<<<< HEAD
-      kernel().connection_builder_manager.connect( sgid,
+      kernel().connection_manager.connect( sgid,
         &target,
         target_thread,
         synapse_model_,
         param_dicts_[ target_thread ] );
-=======
-      kernel().connection_manager.connect(
-        sgid, &target, target_thread, synapse_model_, param_dicts_[ target_thread ] );
->>>>>>> fdfed898
     else if ( default_weight_ )
       kernel().connection_manager.connect( sgid,
         &target,
@@ -1201,7 +1188,8 @@
 
   // for now multapses cannot be forbidden
   // TODO: Implement option for multapses_ = False, where already existing
-  // connections are stored in a bitmap
+  // connections are stored in
+  // a bitmap
   if ( not multapses_ )
     throw NotImplemented(
       "Connect doesn't support the suppression of multapses in the "
@@ -1246,7 +1234,7 @@
 
   // HEP: instead of counting upwards, we might count remaining_targets and
   // remaining_partitions down. why?
-  // begin code adapted from gsl 1.8
+  // begin code adapted from gsl 1.8 //
   double_t sum_dist = 0.0; // corresponds to sum_p
   // norm is equivalent to size_targets
   uint_t sum_partitions = 0; // corresponds to sum_n

/*
 *  nestmodule.cpp
 *
 *  This file is part of NEST.
 *
 *  Copyright (C) 2004 The NEST Initiative
 *
 *  NEST is free software: you can redistribute it and/or modify
 *  it under the terms of the GNU General Public License as published by
 *  the Free Software Foundation, either version 2 of the License, or
 *  (at your option) any later version.
 *
 *  NEST is distributed in the hope that it will be useful,
 *  but WITHOUT ANY WARRANTY; without even the implied warranty of
 *  MERCHANTABILITY or FITNESS FOR A PARTICULAR PURPOSE.  See the
 *  GNU General Public License for more details.
 *
 *  You should have received a copy of the GNU General Public License
 *  along with NEST.  If not, see <http://www.gnu.org/licenses/>.
 *
 */

#include "nestmodule.h"

// C++ includes:
#include <iostream>
#include <sstream>

// Includes from libnestutil:
#include "logging.h"

// Includes from librandom:
#include "random_datums.h"

// Includes from nestkernel:
#include "conn_builder.h"
<<<<<<< HEAD
#include "conn_builder_conngeninterface.h"
=======
#include "connection_creator_impl.h"
>>>>>>> 17a619ea
#include "connection_manager_impl.h"
#include "free_layer.h"
#include "genericmodel.h"
#include "grid_layer.h"
#include "grid_mask.h"
#include "kernel_manager.h"
#include "layer.h"
#include "layer_impl.h"
#include "mask.h"
#include "mask_impl.h"
#include "model_manager_impl.h"
#include "nest.h"
#include "nest_datums.h"
#include "nest_types.h"
#include "node.h"
#include "sp_manager_impl.h"
#include "spatial.h"

// Includes from sli:
#include "arraydatum.h"
#include "booldatum.h"
#include "doubledatum.h"
#include "integerdatum.h"
#include "interpret.h"
#include "sliexceptions.h"
#include "stringdatum.h"
#include "tokenutils.h"

namespace nest
{
#ifdef HAVE_LIBNEUROSIM
SLIType NestModule::ConnectionGeneratorType;
#endif
SLIType NestModule::ConnectionType;
SLIType NestModule::MaskType;
SLIType NestModule::NodeCollectionType;
SLIType NestModule::NodeCollectionIteratorType;
SLIType NestModule::ParameterType;

// At the time when NestModule is constructed, the SLI Interpreter
// must already be initialized. NestModule relies on the presence of
// the following SLI datastructures: Name, Dictionary

NestModule::NestModule()
{
}

NestModule::~NestModule()
{
  // The network is deleted outside NestModule, since the
  // dynamicloadermodule also needs it

  ConnectionType.deletetypename();
  NodeCollectionType.deletetypename();
  NodeCollectionIteratorType.deletetypename();
  ParameterType.deletetypename();
}

// The following concerns the new module:

const std::string
NestModule::name( void ) const
{
  return std::string( "NEST Kernel 2" ); // Return name of the module
}

const std::string
NestModule::commandstring( void ) const
{
  return std::string( "(nest-init) run" );
}

ParameterDatum
NestModule::create_parameter( const Token& t )
{
  // t can be an existing ParameterDatum, a DoubleDatum containing a
  // constant value for this parameter, or a Dictionary containing
  // parameters
  ParameterDatum* pd = dynamic_cast< ParameterDatum* >( t.datum() );
  if ( pd )
  {
    return *pd;
  }

  // If t is a DoubleDatum, create a ConstantParameter with this value
  DoubleDatum* dd = dynamic_cast< DoubleDatum* >( t.datum() );
  if ( dd )
  {
    return new ConstantParameter( *dd );
  }

  DictionaryDatum* dictd = dynamic_cast< DictionaryDatum* >( t.datum() );
  if ( dictd )
  {

    // The dictionary should only have a single key, which is the name of
    // the parameter type to create.
    if ( ( *dictd )->size() != 1 )
    {
      throw BadProperty( "Parameter definition dictionary must contain one single key only." );
    }

    Name n = ( *dictd )->begin()->first;
    DictionaryDatum pdict = getValue< DictionaryDatum >( *dictd, n );
    return create_parameter( n, pdict );
  }
  else
  {
    throw BadProperty( "Parameter must be parametertype, constant or dictionary." );
  }
}

Parameter*
NestModule::create_parameter( const Name& name, const DictionaryDatum& d )
{
  // The parameter factory will create the parameter
  Parameter* param = parameter_factory_().create( name, d );

  return param;
}

GenericFactory< Parameter >&
NestModule::parameter_factory_( void )
{
  static GenericFactory< Parameter > factory;
  return factory;
}


GenericFactory< AbstractMask >&
NestModule::mask_factory_( void )
{
  static GenericFactory< AbstractMask > factory;
  return factory;
}

MaskDatum
NestModule::create_mask( const Token& t )
{
  // t can be either an existing MaskDatum, or a Dictionary containing
  // mask parameters
  MaskDatum* maskd = dynamic_cast< MaskDatum* >( t.datum() );
  if ( maskd )
  {
    return *maskd;
  }
  else
  {

    DictionaryDatum* dd = dynamic_cast< DictionaryDatum* >( t.datum() );
    if ( dd == 0 )
    {
      throw BadProperty( "Mask must be masktype or dictionary." );
    }

    // The dictionary should contain one key which is the name of the
    // mask type, and optionally the key 'anchor'. To find the unknown
    // mask type key, we must loop through all keys. The value for the
    // anchor key will be stored in the anchor_token variable.
    Token anchor_token;
    bool has_anchor = false;
    AbstractMask* mask = 0;

    for ( Dictionary::iterator dit = ( *dd )->begin(); dit != ( *dd )->end(); ++dit )
    {

      if ( dit->first == names::anchor )
      {

        anchor_token = dit->second;
        has_anchor = true;
      }
      else
      {

        if ( mask != 0 )
        { // mask has already been defined
          throw BadProperty( "Mask definition dictionary contains extraneous items." );
        }
        mask = create_mask( dit->first, getValue< DictionaryDatum >( dit->second ) );
      }
    }

    if ( has_anchor )
    {

      // The anchor may be an array of doubles (a spatial position).
      // For grid layers only, it is also possible to provide an array of longs.
      try
      {

        std::vector< double > anchor = getValue< std::vector< double > >( anchor_token );
        AbstractMask* amask;

        switch ( anchor.size() )
        {
        case 2:
          amask = new AnchoredMask< 2 >( dynamic_cast< Mask< 2 >& >( *mask ), anchor );
          break;
        case 3:
          amask = new AnchoredMask< 3 >( dynamic_cast< Mask< 3 >& >( *mask ), anchor );
          break;
        default:
          throw BadProperty( "Anchor must be 2- or 3-dimensional." );
        }

        delete mask;
        mask = amask;
      }
      catch ( TypeMismatch& e )
      {
        std::vector< long > anchor = getValue< std::vector< long > >( anchor_token );

        switch ( anchor.size() )
        {
        case 2:
          try
          {
            GridMask< 2 >& grid_mask_2d = dynamic_cast< GridMask< 2 >& >( *mask );
            grid_mask_2d.set_anchor( Position< 2, int >( anchor[ 0 ], anchor[ 1 ] ) );
          }
          catch ( std::bad_cast& e )
          {
            throw BadProperty( "Mask must be 2-dimensional grid mask." );
          }
          break;
        case 3:
          try
          {
            GridMask< 3 >& grid_mask_3d = dynamic_cast< GridMask< 3 >& >( *mask );
            grid_mask_3d.set_anchor( Position< 3, int >( anchor[ 0 ], anchor[ 1 ], anchor[ 2 ] ) );
          }
          catch ( std::bad_cast& e )
          {
            throw BadProperty( "Mask must be 3-dimensional grid mask." );
          }
          break;
        }
      }
    }

    return mask;
  }
}

static AbstractMask*
create_doughnut( const DictionaryDatum& d )
{
  // The doughnut (actually an annulus) is created using a DifferenceMask
  Position< 2 > center( 0, 0 );
  if ( d->known( names::anchor ) )
  {
    center = getValue< std::vector< double > >( d, names::anchor );
  }

  const double outer = getValue< double >( d, names::outer_radius );
  const double inner = getValue< double >( d, names::inner_radius );
  if ( inner >= outer )
  {
    throw BadProperty(
      "nest::create_doughnut: "
      "inner_radius < outer_radius required." );
  }

  BallMask< 2 > outer_circle( center, outer );
  BallMask< 2 > inner_circle( center, inner );

  return new DifferenceMask< 2 >( outer_circle, inner_circle );
}


/** @BeginDocumentation
   Name: SetStatus - sets the value of properties of a node, connection, random
   deviate generator or object

   Synopsis:
   node_id   dict SetStatus -> -
   conn  dict SetStatus -> -
   rdev  dict SetStatus -> -
   obj   dict SetStatus -> -

   Description:
   SetStatus changes properties of a node (specified by its node_id), a connection
   (specified by a connection object), a random deviate generator (see
   GetStatus_v for more) or an object as used in object-oriented programming in
   SLI (see cvo for more). Properties can be inspected with GetStatus.

   Note that many properties are read-only and cannot be changed.

   Examples:
   /dc_generator Create /dc_gen Set  %Creates a dc_generator, which is a node
   dc_gen GetStatus info %view properties (amplitude is 0)
   dc_gen << /amplitude 1500. >> SetStatus
   dc_gen GetStatus info % amplitude is now 1500

   Author: docu by Sirko Straube

   SeeAlso: ShowStatus, GetStatus, GetKernelStatus, info, modeldict, Set,
   SetStatus_v, SetStatus_dict
*/
void
NestModule::SetStatus_idFunction::execute( SLIInterpreter* i ) const
{
  i->assert_stack_load( 2 );

  DictionaryDatum dict = getValue< DictionaryDatum >( i->OStack.top() );
  index node_id = getValue< long >( i->OStack.pick( 1 ) );

  set_node_status( node_id, dict );

  i->OStack.pop( 2 );
  i->EStack.pop();
}

void
NestModule::SetStatus_CDFunction::execute( SLIInterpreter* i ) const
{
  i->assert_stack_load( 2 );

  DictionaryDatum dict = getValue< DictionaryDatum >( i->OStack.top() );
  ConnectionDatum conn = getValue< ConnectionDatum >( i->OStack.pick( 1 ) );

  set_connection_status( conn, dict );

  i->OStack.pop( 2 );
  i->EStack.pop();
}

void
NestModule::SetKernelStatus_DFunction::execute( SLIInterpreter* i ) const
{
  i->assert_stack_load( 1 );

  DictionaryDatum dict = getValue< DictionaryDatum >( i->OStack.top() );

  set_kernel_status( dict );

  i->OStack.pop();
  i->EStack.pop();
}

void
NestModule::Cva_CFunction::execute( SLIInterpreter* i ) const
{
  ConnectionDatum conn = getValue< ConnectionDatum >( i->OStack.top() );
  ArrayDatum ad;
  ad.push_back( conn.get_source_node_id() );
  ad.push_back( conn.get_target_node_id() );
  ad.push_back( conn.get_target_thread() );
  ad.push_back( conn.get_synapse_model_id() );
  ad.push_back( conn.get_port() );
  Token result( ad );
  i->OStack.top().swap( result );
  i->EStack.pop();
}

void
NestModule::SetStatus_aaFunction::execute( SLIInterpreter* i ) const
{
  i->assert_stack_load( 2 );

  ArrayDatum dict_a = getValue< ArrayDatum >( i->OStack.top() );
  ArrayDatum conn_a = getValue< ArrayDatum >( i->OStack.pick( 1 ) );

  if ( ( dict_a.size() != 1 ) and ( dict_a.size() != conn_a.size() ) )
  {
    throw RangeCheck();
  }
  if ( dict_a.size() == 1 ) // Broadcast
  {
    DictionaryDatum dict = getValue< DictionaryDatum >( dict_a[ 0 ] );
    const size_t n_conns = conn_a.size();
    for ( size_t con = 0; con < n_conns; ++con )
    {
      ConnectionDatum con_id = getValue< ConnectionDatum >( conn_a[ con ] );
      dict->clear_access_flags();
      kernel().connection_manager.set_synapse_status( con_id.get_source_node_id(),
        con_id.get_target_node_id(),
        con_id.get_target_thread(),
        con_id.get_synapse_model_id(),
        con_id.get_port(),
        dict );

      ALL_ENTRIES_ACCESSED( *dict, "SetStatus", "Unread dictionary entries: " );
    }
  }
  else
  {
    const size_t n_conns = conn_a.size();
    for ( size_t con = 0; con < n_conns; ++con )
    {
      DictionaryDatum dict = getValue< DictionaryDatum >( dict_a[ con ] );
      ConnectionDatum con_id = getValue< ConnectionDatum >( conn_a[ con ] );
      dict->clear_access_flags();
      kernel().connection_manager.set_synapse_status( con_id.get_source_node_id(),
        con_id.get_target_node_id(),
        con_id.get_target_thread(),
        con_id.get_synapse_model_id(),
        con_id.get_port(),
        dict );

      ALL_ENTRIES_ACCESSED( *dict, "SetStatus", "Unread dictionary entries: " );
    }
  }

  i->OStack.pop( 2 );
  i->EStack.pop();
}

/** @BeginDocumentation
   Name: GetStatus - return the property dictionary of a node, connection,
   random deviate generator or object

   Synopsis:
   node_id   GetStatus -> dict
   conn  GetStatus -> dict
   rdev  GetStatus -> dict
   obj   GetStatus -> dict

   Description:
   GetStatus returns a dictionary with the status information
   for a node (specified by its node_id), a connection (specified by a connection
   object), a random deviate generator (see GetStatus_v for more) or an
   object as used in object-oriented programming in SLI (see cvo for more).

   The interpreter exchanges data with the network element using
   its status dictionary. To abbreviate the access pattern
        node_id GetStatus /lit get
   a variant of get implicitly calls GetStatus
        node_id /lit get .
   In this way network elements and dictionaries can be accessed
   with the same syntax. Sometimes access to nested data structures in
   the status dictionary is required. In this case the advanced addressing
   scheme of get is useful in which the second argument is an array of
   literals. See the documentation of get for details.

   The information contained in the property dictionary depends on the
   concrete node model.

   Please refer to the model documentation for details.

   Standard entries for nodes:

   global_id   - local ID of the node
   model       - literal, defining the current node
   frozen      - frozen nodes are not updated
   thread      - the thread the node is allocated on
   vp          - the virtual process a node belongs to

   Note that the standard entries cannot be modified directly.

   Author: Marc-Oliver Gewaltig
   Availability: NEST
   SeeAlso: ShowStatus, info, SetStatus, get, GetStatus_v, GetStatus_dict,
   GetKernelStatus
*/
void
NestModule::GetStatus_gFunction::execute( SLIInterpreter* i ) const
{
  i->assert_stack_load( 1 );

  NodeCollectionDatum nc = getValue< NodeCollectionDatum >( i->OStack.pick( 0 ) );
  if ( not nc->valid() )
  {
    throw KernelException( "InvalidNodeCollection" );
  }

  size_t nc_size = nc->size();
  ArrayDatum result;

  result.reserve( nc_size );

  for ( NodeCollection::const_iterator it = nc->begin(); it < nc->end(); ++it )
  {
    index node_id = ( *it ).node_id;
    DictionaryDatum dict = get_node_status( node_id );
    result.push_back( dict );
  }

  i->OStack.pop();
  i->OStack.push( result );
  i->EStack.pop();
}

void
NestModule::GetStatus_iFunction::execute( SLIInterpreter* i ) const
{
  i->assert_stack_load( 1 );

  index node_id = getValue< long >( i->OStack.pick( 0 ) );
  DictionaryDatum dict = get_node_status( node_id );

  i->OStack.pop();
  i->OStack.push( dict );
  i->EStack.pop();
}

void
NestModule::GetStatus_CFunction::execute( SLIInterpreter* i ) const
{
  i->assert_stack_load( 1 );

  ConnectionDatum conn = getValue< ConnectionDatum >( i->OStack.pick( 0 ) );

  DictionaryDatum result_dict = kernel().connection_manager.get_synapse_status( conn.get_source_node_id(),
    conn.get_target_node_id(),
    conn.get_target_thread(),
    conn.get_synapse_model_id(),
    conn.get_port() );

  i->OStack.pop();
  i->OStack.push( result_dict );
  i->EStack.pop();
}

// [intvector1,...,intvector_n]  -> [dict1,.../dict_n]
void
NestModule::GetStatus_aFunction::execute( SLIInterpreter* i ) const
{
  i->assert_stack_load( 1 );
  const ArrayDatum conns = getValue< ArrayDatum >( i->OStack.pick( 0 ) );
  size_t n_results = conns.size();
  ArrayDatum result;
  result.reserve( n_results );
  for ( size_t nt = 0; nt < n_results; ++nt )
  {
    ConnectionDatum con_id = getValue< ConnectionDatum >( conns.get( nt ) );
    DictionaryDatum result_dict = kernel().connection_manager.get_synapse_status( con_id.get_source_node_id(),
      con_id.get_target_node_id(),
      con_id.get_target_thread(),
      con_id.get_synapse_model_id(),
      con_id.get_port() );
    result.push_back( result_dict );
  }

  i->OStack.pop();
  i->OStack.push( result );
  i->EStack.pop();
}

void
NestModule::GetMetadata_gFunction::execute( SLIInterpreter* i ) const
{
  i->assert_stack_load( 1 );

  NodeCollectionDatum nc = getValue< NodeCollectionDatum >( i->OStack.pick( 0 ) );
  if ( not nc->valid() )
  {
    throw KernelException( "InvalidNodeCollection" );
  }

  NodeCollectionMetadataPTR meta = nc->get_metadata();
  DictionaryDatum dict = DictionaryDatum( new Dictionary );

  // return empty dict if NC does not have metadata
  if ( meta.get() )
  {
    meta->get_status( dict );

    ( *dict )[ names::network_size ] = nc->size();
  }

  i->OStack.pop();
  i->OStack.push( dict );
  i->EStack.pop();
}

void
NestModule::GetKernelStatus_Function::execute( SLIInterpreter* i ) const
{
  DictionaryDatum dict = get_kernel_status();

  i->OStack.push( dict );
  i->EStack.pop();
}

/** @BeginDocumentation
  Name: SetDefaults - Set the default values for a node or synapse model.
  Synopsis: /modelname dict SetDefaults -> -
  SeeAlso: GetDefaults
  Author: Jochen Martin Eppler
  FirstVersion: September 2008
*/
void
NestModule::SetDefaults_l_DFunction::execute( SLIInterpreter* i ) const
{
  i->assert_stack_load( 2 );

  const Name name = getValue< Name >( i->OStack.pick( 1 ) );
  DictionaryDatum params = getValue< DictionaryDatum >( i->OStack.pick( 0 ) );

  kernel().model_manager.set_model_defaults( name, params );

  i->OStack.pop( 2 );
  i->EStack.pop();
}

/** @BeginDocumentation
  Name: GetDefaults - Return the default values for a node or synapse model.
  Synopsis: /modelname GetDefaults -> dict
  SeeAlso: SetDefaults
  Author: Jochen Martin Eppler
  FirstVersion: September 2008
*/
void
NestModule::GetDefaults_lFunction::execute( SLIInterpreter* i ) const
{
  i->assert_stack_load( 1 );

  const Name modelname = getValue< Name >( i->OStack.pick( 0 ) );

  DictionaryDatum dict = get_model_defaults( modelname );

  i->OStack.pop();
  i->OStack.push( dict );
  i->EStack.pop();
}

void
NestModule::GetConnections_DFunction::execute( SLIInterpreter* i ) const
{
  i->assert_stack_load( 1 );

  DictionaryDatum dict = getValue< DictionaryDatum >( i->OStack.pick( 0 ) );

  ArrayDatum array = get_connections( dict );

  i->OStack.pop();
  i->OStack.push( array );
  i->EStack.pop();
}

/** @BeginDocumentation
   Name: Simulate - simulate n milliseconds

   Synopsis:
   n(int) Simulate -> -

   Description: Simulate the network for n milliseconds.

   SeeAlso: Run, Prepare, Cleanup, unit_conversion
*/
void
NestModule::SimulateFunction::execute( SLIInterpreter* i ) const
{
  i->assert_stack_load( 1 );

  const double time = i->OStack.top();

  simulate( time );

  // successful end of simulate
  i->OStack.pop();
  i->EStack.pop();
}

/** @BeginDocumentation
   Name: Run - simulate n milliseconds

   Synopsis:
   n(int) Run -> -

   Description: Simulate the network for n milliseconds.
   Call prepare before, and cleanup after.
   t m mul Simulate = Prepare m { t Run } repeat Cleanup

   Note: Run must only be used after Prepare is called, and
   before Cleanup to finalize state (close files, etc).
   Any changes made between Prepare and Cleanup may cause
   undefined behavior and incorrect results.

   SeeAlso: Simulate, unit_conversion, Prepare, Cleanup
*/
void
NestModule::RunFunction::execute( SLIInterpreter* i ) const
{
  i->assert_stack_load( 1 );

  const double time = i->OStack.top();

  run( time );

  i->OStack.pop();
  i->EStack.pop();
}


/** @BeginDocumentation
   Name: Prepare - prepare the network for a simulation

   Synopsis:
   Prepare -> -

   Description: sets up network calibration before run is called
   any number of times

   Note: Run must only be used after Prepare is called, and
   before Cleanup to finalize state (close files, etc).
   Any changes made between Prepare and Cleanup may cause
   undefined behavior and incorrect results.

   SeeAlso: Run, Cleanup, Simulate
*/
void
NestModule::PrepareFunction::execute( SLIInterpreter* i ) const
{
  prepare();
  i->EStack.pop();
}

/** @BeginDocumentation
   Name: Cleanup - cleanup the network after a simulation

   Synopsis:
   Cleanup -> -

   Description: tears down a network after run is called
   any number of times

   Note: Run must only be used after Prepare is called, and
   before Cleanup to finalize state (close files, etc).
   Any changes made between Prepare and Cleanup may cause
   undefined behavior and incorrect results.

   SeeAlso: Run, Prepare, Simulate
*/
void
NestModule::CleanupFunction::execute( SLIInterpreter* i ) const
{
  cleanup();
  i->EStack.pop();
}

/** @BeginDocumentation
   Name: CopyModel - copy a model to a new name, set parameters for copy, if
   given
   Synopsis:
   /model /new_model param_dict -> -
   /model /new_model            -> -
   Parameters:
   /model      - literal naming an existing model
   /new_model  - literal giving the name of the copy to create, must not
                 exist in modeldict or synapsedict before
   /param_dict - parameters to set in the new_model
   Description:
   A copy of model is created and registered in modeldict or synapsedict
   under the name new_model. If a parameter dictionary is given, the parameters
   are set in new_model.
   Warning: It is impossible to unload modules after use of CopyModel.
 */
void
NestModule::CopyModel_l_l_DFunction::execute( SLIInterpreter* i ) const
{
  i->assert_stack_load( 3 );

  // fetch existing model name from stack
  const Name old_name = getValue< Name >( i->OStack.pick( 2 ) );
  const Name new_name = getValue< Name >( i->OStack.pick( 1 ) );
  DictionaryDatum params = getValue< DictionaryDatum >( i->OStack.pick( 0 ) );

  kernel().model_manager.copy_model( old_name, new_name, params );

  i->OStack.pop( 3 );
  i->EStack.pop();
}

/** @BeginDocumentation
   Name: Create - create nodes

   Synopsis:
   /model          Create -> NodeCollection
   /model n        Create -> NodeCollection
   /model   params Create -> NodeCollection
   /model n params Create -> NodeCollection

   Parameters:
   /model - literal naming the modeltype (entry in modeldict)
   n      - the desired number of nodes
   params - parameters for the newly created node(s)

   Returns:
   node_ids   - NodeCollection representing nodes created

   Description:
   Create generates n new network objects of the supplied model
   type. If n is not given, a single node is created. params is a
   dictionary with parameters for the new nodes.

   SeeAlso: modeldict
*/
void
NestModule::Create_l_iFunction::execute( SLIInterpreter* i ) const
{
  // check for stack load
  i->assert_stack_load( 2 );

  // extract arguments
  const long n_nodes = getValue< long >( i->OStack.pick( 0 ) );
  if ( n_nodes <= 0 )
  {
    throw RangeCheck();
  }

  const std::string modname = getValue< std::string >( i->OStack.pick( 1 ) );

  NodeCollectionDatum nodes_created = create( modname, n_nodes );

  i->OStack.pop( 2 );
  i->OStack.push( nodes_created );
  i->EStack.pop();
}

void
NestModule::GetNodes_D_b::execute( SLIInterpreter* i ) const
{
  // check for stack load
  i->assert_stack_load( 2 );

  // extract arguments
  const bool local_only = getValue< bool >( i->OStack.pick( 0 ) );
  const DictionaryDatum params = getValue< DictionaryDatum >( i->OStack.pick( 1 ) );

  NodeCollectionDatum nodes = get_nodes( params, local_only );

  i->OStack.pop( 2 );
  i->OStack.push( nodes );
  i->EStack.pop();
}

/** @BeginDocumentation
   Name: ResetKernel - Put the simulation kernel back to its initial state.
   Description:
   This function re-initializes the simulation kernel, returning it to the
   same state as after NEST has started.
   In particular,
   - all network nodes
   - all connections
   - all user-defined neuron and synapse models
   are deleted, and
   - time
   - random generators
   are reset. The only exception is that dynamically loaded modules are not
   unloaded. This may change in a future version of NEST. The SLI interpreter
   is not affected by ResetKernel.
   Availability: NEST
   Author: Marc-oliver Gewaltig
   SeeAlso: reset, ResetOptions
*/
void
NestModule::ResetKernelFunction::execute( SLIInterpreter* i ) const
{
  reset_kernel();
  i->EStack.pop();
}

// Disconnect for nodecollection nodecollection conn_spec syn_spec
void
NestModule::Disconnect_g_g_D_DFunction::execute( SLIInterpreter* i ) const
{
  i->assert_stack_load( 4 );

  NodeCollectionDatum sources = getValue< NodeCollectionDatum >( i->OStack.pick( 3 ) );
  NodeCollectionDatum targets = getValue< NodeCollectionDatum >( i->OStack.pick( 2 ) );
  DictionaryDatum connectivity = getValue< DictionaryDatum >( i->OStack.pick( 1 ) );
  DictionaryDatum synapse_params = getValue< DictionaryDatum >( i->OStack.pick( 0 ) );

  // dictionary access checking is handled by disconnect
  kernel().sp_manager.disconnect( sources, targets, connectivity, synapse_params );

  i->OStack.pop( 4 );
  i->EStack.pop();
}

// Connect for nodecollection nodecollection conn_spec syn_spec
// See lib/sli/nest-init.sli for details
void
NestModule::Connect_g_g_D_DFunction::execute( SLIInterpreter* i ) const
{
  i->assert_stack_load( 4 );

  NodeCollectionDatum sources = getValue< NodeCollectionDatum >( i->OStack.pick( 3 ) );
  NodeCollectionDatum targets = getValue< NodeCollectionDatum >( i->OStack.pick( 2 ) );
  DictionaryDatum connectivity = getValue< DictionaryDatum >( i->OStack.pick( 1 ) );
  DictionaryDatum synapse_params = getValue< DictionaryDatum >( i->OStack.pick( 0 ) );

  // dictionary access checking is handled by connect
  kernel().connection_manager.connect( sources, targets, connectivity, { synapse_params } );

  i->OStack.pop( 4 );
  i->EStack.pop();
}

void
NestModule::Connect_g_g_D_aFunction::execute( SLIInterpreter* i ) const
{
  i->assert_stack_load( 4 );

  NodeCollectionDatum sources = getValue< NodeCollectionDatum >( i->OStack.pick( 3 ) );
  NodeCollectionDatum targets = getValue< NodeCollectionDatum >( i->OStack.pick( 2 ) );
  DictionaryDatum connectivity = getValue< DictionaryDatum >( i->OStack.pick( 1 ) );
  ArrayDatum synapse_params_arr = getValue< ArrayDatum >( i->OStack.pick( 0 ) );
  std::vector< DictionaryDatum > synapse_params;

  for ( auto syn_param : synapse_params_arr )
  {
    synapse_params.push_back( getValue< DictionaryDatum >( syn_param ) );
  }

  // dictionary access checking is handled by connect
  kernel().connection_manager.connect( sources, targets, connectivity, synapse_params );

  i->OStack.pop( 4 );
  i->EStack.pop();
}

/** @BeginDocumentation
   Name: MemoryInfo - Report current memory usage.
   Description:
   MemoryInfo reports the current utilization of the memory manager for all
   models, which are used at least once. The output is sorted ascending
   according according to the name of the model is written to stdout. The unit
   of the data is byte. Note that MemoryInfo only gives you information about
   the memory requirements of the static model data inside of NEST. It does not
   tell anything about the memory situation on your computer.
   Synopsis:
   MemoryInfo -> -
   Availability: NEST
   Author: Jochen Martin Eppler
*/
void
NestModule::MemoryInfoFunction::execute( SLIInterpreter* i ) const
{
  kernel().model_manager.memory_info();
  i->EStack.pop();
}

/** @BeginDocumentation
   Name: PrintNodes - Print nodes in the network.
   Synopsis:
   -  PrintNodes -> -
   Description:
   Print node ID ranges and model names of the nodes in the network. Print the
   information directly to screen.
*/

void
NestModule::PrintNodesFunction::execute( SLIInterpreter* i ) const
{
  print_nodes_to_stream();
  std::cout << std::endl;
  i->EStack.pop();
}

/* BeginDocumentation
   Name: PrintNodesToStream - Redirect printing of nodes in the network.
   Synopsis:
   -  PrintNodesToStream -> -
   Description:
   Returns string output that can be used to print information about the nodes
   in the network.
   The string is the information directly printed by PrintNodes.
*/

void
NestModule::PrintNodesToStreamFunction::execute( SLIInterpreter* i ) const
{
  std::stringstream out;
  print_nodes_to_stream( out );

  i->OStack.push( out.str() );
  i->EStack.pop();
}

/** @BeginDocumentation
   Name: Rank - Return the MPI rank of the process.
   Synopsis: Rank -> int
   Description:
   Returns the rank of the MPI process (MPI_Comm_rank) executing the
   command. This function is mainly meant for logging and debugging
   purposes. It is highly discouraged to use this function to write
   rank-dependent code in a simulation script as this can break NEST
   in funny ways, of which dead-locks are the nicest.
   Availability: NEST 2.0
   Author: Jochen Martin Eppler
   FirstVersion: January 2006
   SeeAlso: NumProcesses, SyncProcesses, ProcessorName
*/
void
NestModule::RankFunction::execute( SLIInterpreter* i ) const
{
  i->OStack.push( kernel().mpi_manager.get_rank() );
  i->EStack.pop();
}

/** @BeginDocumentation
   Name: NumProcesses - Return the number of MPI processes.
   Synopsis: NumProcesses -> int
   Description:
   Returns the number of MPI processes (MPI_Comm_size). This
   function is mainly meant for logging and debugging purposes.
   Availability: NEST 2.0
   Author: Jochen Martin Eppler
   FirstVersion: January 2006
   SeeAlso: Rank, SyncProcesses, ProcessorName
*/
void
NestModule::NumProcessesFunction::execute( SLIInterpreter* i ) const
{
  i->OStack.push( kernel().mpi_manager.get_num_processes() );
  i->EStack.pop();
}

/** @BeginDocumentation
   Name: SetFakeNumProcesses - Set a fake number of MPI processes.
   Synopsis: n_procs SetFakeNumProcesses -> -
   Description:
   Sets the number of MPI processes to n_procs. Used for benchmarking purposes
   of memory consumption only.
   Please note:
   - Simulation of the network will not be possible after setting fake
     processes.
   - It is not possible to use this function when running a script on multiple
     actual MPI processes.
   - The setting of the fake number of processes has to happen before the kernel
     reset and before the setting of the local number of threads.
     After calling SetFakeNumProcesses, it is obligatory to call either
     ResetKernel or SetStatus on the Kernel for the setting of the fake
     number of processes to come into effect.

   A typical use case would be to test if a neuronal network fits on a machine
   of given size without using the actual resources.

   Example:
             %%% Set fake number of processes
             100 SetFakeNumProcesses

             %%% Build network
             /iaf_psc_alpha 100 Create
             [1 100] Range /n Set

             << /source n /target n >> Connect

             %%% Measure memory consumption
             memory_thisjob ==

       Execute this script with
             mpirun -np 1 nest example.sli

   Availability: NEST 2.2
   Author: Susanne Kunkel
   FirstVersion: July 2011
   SeeAlso: NumProcesses
*/
void
NestModule::SetFakeNumProcesses_iFunction::execute( SLIInterpreter* i ) const
{
  i->assert_stack_load( 1 );
  long n_procs = getValue< long >( i->OStack.pick( 0 ) );

  enable_dryrun_mode( n_procs );

  i->OStack.pop( 1 );
  i->EStack.pop();
}

/** @BeginDocumentation
   Name: SyncProcesses - Synchronize all MPI processes.
   Synopsis: SyncProcesses -> -
   Availability: NEST 2.0
   Author: Alexander Hanuschkin
   FirstVersion: April 2009
   Description:
   This function allows to synchronize all MPI processes at any
   point in a simulation script. Internally, the function uses
   MPI_Barrier(). Note that during simulation the processes are
   automatically synchronized without the need for user interaction.
   SeeAlso: Rank, NumProcesses, ProcessorName
*/
void
NestModule::SyncProcessesFunction::execute( SLIInterpreter* i ) const
{
  kernel().mpi_manager.synchronize();
  i->EStack.pop();
}

/** @BeginDocumentation
   Name: TimeCommunication - returns average time taken for MPI_Allgather over n
   calls with m bytes
   Synopsis:
   n m TimeCommunication -> time
   Availability: NEST 2.0
   Author: Abigail Morrison
   FirstVersion: August 2009
   Description:
   The function allows a user to test how much time a call the Allgather costs
*/
void
NestModule::TimeCommunication_i_i_bFunction::execute( SLIInterpreter* i ) const
{
  i->assert_stack_load( 3 );
  long samples = getValue< long >( i->OStack.pick( 2 ) );
  long num_bytes = getValue< long >( i->OStack.pick( 1 ) );
  bool offgrid = getValue< bool >( i->OStack.pick( 0 ) );

  double time = 0.0;
  if ( offgrid )
  {
    time = kernel().mpi_manager.time_communicate_offgrid( num_bytes, samples );
  }
  else
  {
    time = kernel().mpi_manager.time_communicate( num_bytes, samples );
  }

  i->OStack.pop( 3 );
  i->OStack.push( time );
  i->EStack.pop();
}
/** @BeginDocumentation
   Name: TimeCommunicationv - returns average time taken for MPI_Allgatherv over
   n calls with m
   bytes
   Synopsis:
   n m TimeCommunication -> time
   Availability: NEST 2.0
   Author:
   FirstVersion: August 2012
   Description:
   The function allows a user to test how much time a call the Allgatherv costs
   Does not work for offgrid!!!
*/
void
NestModule::TimeCommunicationv_i_iFunction::execute( SLIInterpreter* i ) const
{
  i->assert_stack_load( 2 );
  long samples = getValue< long >( i->OStack.pick( 1 ) );
  long num_bytes = getValue< long >( i->OStack.pick( 0 ) );


  double time = 0.0;

  time = kernel().mpi_manager.time_communicatev( num_bytes, samples );

  i->OStack.pop( 2 );
  i->OStack.push( time );
  i->EStack.pop();
}

/** @BeginDocumentation
   Name: TimeCommunicationAlltoall - returns average time taken for MPI_Alltoall
   over n calls with m
   bytes
   Synopsis:
   n m TimeCommunicationAlltoall -> time
   Availability: 10kproject (>r11254)
   Author: Jakob Jordan
   FirstVersion: June 2014
   Description:
   The function allows a user to test how much time a call to MPI_Alltoall costs
   SeeAlso: TimeCommunication
 */
void
NestModule::TimeCommunicationAlltoall_i_iFunction::execute( SLIInterpreter* i ) const
{
  i->assert_stack_load( 2 );
  long samples = getValue< long >( i->OStack.pick( 1 ) );
  long num_bytes = getValue< long >( i->OStack.pick( 0 ) );


  double time = 0.0;

  time = kernel().mpi_manager.time_communicate_alltoall( num_bytes, samples );

  i->OStack.pop( 2 );
  i->OStack.push( time );
  i->EStack.pop();
}

/** @BeginDocumentation
   Name: TimeCommunicationAlltoallv - returns average time taken for
   MPI_Alltoallv over n calls with
   m bytes
   Synopsis:
   n m TimeCommunicationAlltoallv -> time
   Availability: 10kproject (>r11300)
   Author: Jakob Jordan
   FirstVersion: July 2014
   Description:
   The function allows a user to test how much time a call to MPI_Alltoallv
   costs
   SeeAlso: TimeCommunication
 */
void
NestModule::TimeCommunicationAlltoallv_i_iFunction::execute( SLIInterpreter* i ) const
{
  i->assert_stack_load( 2 );
  long samples = getValue< long >( i->OStack.pick( 1 ) );
  long num_bytes = getValue< long >( i->OStack.pick( 0 ) );


  double time = 0.0;

  time = kernel().mpi_manager.time_communicate_alltoallv( num_bytes, samples );

  i->OStack.pop( 2 );
  i->OStack.push( time );
  i->EStack.pop();
}

/** @BeginDocumentation
   Name: ProcessorName - Returns a unique specifier for the actual node.
   Synopsis: ProcessorName -> string
   Availability: NEST 2.0
   Author: Alexander Hanuschkin
   FirstVersion: April 2009
   Description:
   This function returns the name of the processor it was called
   on (MPI_Get_processor_name). See MPI documentation for more details. If NEST
   is not compiled with MPI support, this function returns the hostname of
   the machine as returned by the POSIX function gethostname().
   Examples:
   (I'm process ) =only Rank 1 add =only ( of ) =only NumProcesses =only ( on
   machine ) =only
   ProcessorName =
   SeeAlso: Rank, NumProcesses, SyncProcesses
*/
void
NestModule::ProcessorNameFunction::execute( SLIInterpreter* i ) const
{
  i->OStack.push( kernel().mpi_manager.get_processor_name() );
  i->EStack.pop();
}

#ifdef HAVE_MPI
/** @BeginDocumentation
   Name: abort - Abort all NEST processes gracefully.
   Parameters:
   exitcode - The exitcode to quit with
   Description:
   This function can be run by the user to end all NEST processes as
   gracefully as possible. If NEST is compiled without MPI support,
   this will just call quit_i. If compiled with MPI support, it will
   call MPI_Abort, which will kill all processes of the application
   and thus prevents deadlocks. The exitcode is userabort in both
   cases (see statusdict/exitcodes).
   Availability: NEST 2.0
   Author: Jochen Martin Eppler
   FirstVersion: October 2012
   SeeAlso: quit, Rank, SyncProcesses, ProcessorName
*/
void
NestModule::MPIAbort_iFunction::execute( SLIInterpreter* i ) const
{
  i->assert_stack_load( 1 );
  long exitcode = getValue< long >( i->OStack.pick( 0 ) );
  kernel().mpi_manager.mpi_abort( exitcode );
  i->EStack.pop();
}
#endif

/** @BeginDocumentation
   Name: GetGlobalRNG - return global random number generator
   Synopsis:
   GetGlobalRNG -> rngtype
   Description:
   This function returns the global random number generator which
   can be used in situations where the same sequence of random
   numbers is needed in all MPI processes. The user must EXERT
   EXTREME CARE to ensure that all MPI processes use exactly
   the same random numbers while executing a script. NEST performs
   only a simple test upon each call to Simulate to check if the
   global RNGs on all MPI processes are still in sync.

   References:
   [1] Morrison A, Mehring C, Geisel T, Aertsen A, and Diesmann M (2005)
       Advancing the boundaries of high connectivity network simulation
       with distributed computing. Neural Computation 17(8):1776-1801
       The article is available at www.nest-simulator.org

   Author: Tobias Potjans, Moritz Helias, Diesmann
*/

void
NestModule::GetGlobalRngFunction::execute( SLIInterpreter* i ) const
{
  librandom::RngPtr rng = get_global_rng();

  Token rt( new librandom::RngDatum( rng ) );
  i->OStack.push_move( rt );

  i->EStack.pop();
}

void
NestModule::Cvdict_CFunction::execute( SLIInterpreter* i ) const
{
  i->assert_stack_load( 1 );

  ConnectionDatum conn = getValue< ConnectionDatum >( i->OStack.pick( 0 ) );
  DictionaryDatum dict = conn.get_dict();

  i->OStack.pop();
  i->OStack.push( dict );
  i->EStack.pop();
}

void
NestModule::Cvnodecollection_i_iFunction::execute( SLIInterpreter* i ) const
{
  i->assert_stack_load( 2 );

  const long first = getValue< long >( i->OStack.pick( 1 ) );
  const long last = getValue< long >( i->OStack.pick( 0 ) );

  NodeCollectionDatum nodecollection = new NodeCollectionPrimitive( first, last );

  i->OStack.pop( 2 );
  i->OStack.push( nodecollection );
  i->EStack.pop();
}

void
NestModule::Cvnodecollection_iaFunction::execute( SLIInterpreter* i ) const
{
  i->assert_stack_load( 1 );

  TokenArray node_ids = getValue< TokenArray >( i->OStack.pick( 0 ) );

  NodeCollectionDatum nodecollection( NodeCollection::create( node_ids ) );

  i->OStack.pop();
  i->OStack.push( nodecollection );
  i->EStack.pop();
}

void
NestModule::Cvnodecollection_ivFunction::execute( SLIInterpreter* i ) const
{
  i->assert_stack_load( 1 );

  IntVectorDatum node_ids = getValue< IntVectorDatum >( i->OStack.pick( 0 ) );
  NodeCollectionDatum nodecollection( NodeCollection::create( node_ids ) );

  i->OStack.pop();
  i->OStack.push( nodecollection );
  i->EStack.pop();
}

void
NestModule::Cva_gFunction::execute( SLIInterpreter* i ) const
{
  i->assert_stack_load( 1 );
  NodeCollectionDatum nodecollection = getValue< NodeCollectionDatum >( i->OStack.pick( 0 ) );
  ArrayDatum node_ids = nodecollection->to_array();

  i->OStack.pop();
  i->OStack.push( node_ids );
  i->EStack.pop();
}

void
NestModule::Size_gFunction::execute( SLIInterpreter* i ) const
{
  i->assert_stack_load( 1 );
  NodeCollectionDatum nodecollection = getValue< NodeCollectionDatum >( i->OStack.pick( 0 ) );

  i->OStack.pop();
  i->OStack.push( nodecollection->size() );
  i->EStack.pop();
}

void
NestModule::ValidQ_gFunction::execute( SLIInterpreter* i ) const
{
  i->assert_stack_load( 1 );
  NodeCollectionDatum nodecollection = getValue< NodeCollectionDatum >( i->OStack.pick( 0 ) );

  i->OStack.pop();
  i->OStack.push( nodecollection->valid() );
  i->EStack.pop();
}

void
NestModule::Join_g_gFunction::execute( SLIInterpreter* i ) const
{
  i->assert_stack_load( 2 );
  NodeCollectionDatum left = getValue< NodeCollectionDatum >( i->OStack.pick( 1 ) );
  NodeCollectionDatum right = getValue< NodeCollectionDatum >( i->OStack.pick( 0 ) );

  NodeCollectionDatum combined = left + right;

  i->OStack.pop( 2 );
  i->OStack.push( combined );
  i->EStack.pop();
}

void
NestModule::MemberQ_g_iFunction::execute( SLIInterpreter* i ) const
{
  i->assert_stack_load( 2 );
  NodeCollectionDatum nodecollection = getValue< NodeCollectionDatum >( i->OStack.pick( 1 ) );
  const long node_id = getValue< long >( i->OStack.pick( 0 ) );

  const bool res = nodecollection->contains( node_id );
  i->OStack.pop( 2 );
  i->OStack.push( res );
  i->EStack.pop();
}

void
NestModule::Find_g_iFunction::execute( SLIInterpreter* i ) const
{
  i->assert_stack_load( 2 );
  NodeCollectionDatum nodecollection = getValue< NodeCollectionDatum >( i->OStack.pick( 1 ) );
  const long node_id = getValue< long >( i->OStack.pick( 0 ) );

  const auto res = nodecollection->find( node_id );
  i->OStack.pop( 2 );
  i->OStack.push( res );
  i->EStack.pop();
}

void
NestModule::eq_gFunction::execute( SLIInterpreter* i ) const
{
  i->assert_stack_load( 2 );
  NodeCollectionDatum nodecollection = getValue< NodeCollectionDatum >( i->OStack.pick( 0 ) );
  NodeCollectionDatum nodecollection_other = getValue< NodeCollectionDatum >( i->OStack.pick( 1 ) );

  const bool res = nodecollection->operator==( nodecollection_other );
  i->OStack.pop( 2 );
  i->OStack.push( res );
  i->EStack.pop();
}

void
NestModule::BeginIterator_gFunction::execute( SLIInterpreter* i ) const
{
  i->assert_stack_load( 1 );
  NodeCollectionDatum nodecollection = getValue< NodeCollectionDatum >( i->OStack.pick( 0 ) );

  NodeCollectionIteratorDatum it = new nc_const_iterator( nodecollection->begin( nodecollection ) );

  i->OStack.pop();
  i->OStack.push( it );
  i->EStack.pop();
}

void
NestModule::EndIterator_gFunction::execute( SLIInterpreter* i ) const
{
  i->assert_stack_load( 1 );
  NodeCollectionDatum nodecollection = getValue< NodeCollectionDatum >( i->OStack.pick( 0 ) );

  NodeCollectionIteratorDatum it = new nc_const_iterator( nodecollection->end( nodecollection ) );

  i->OStack.pop();
  i->OStack.push( it );
  i->EStack.pop();
}

void
NestModule::GetNodeID_qFunction::execute( SLIInterpreter* i ) const
{
  i->assert_stack_load( 1 );
  NodeCollectionIteratorDatum it = getValue< NodeCollectionIteratorDatum >( i->OStack.pick( 0 ) );

  index node_id = ( **it ).node_id;

  i->OStack.pop();
  i->OStack.push( node_id );
  i->EStack.pop();
}

void
NestModule::GetNodeIDModelID_qFunction::execute( SLIInterpreter* i ) const
{
  i->assert_stack_load( 1 );
  NodeCollectionIteratorDatum it = getValue< NodeCollectionIteratorDatum >( i->OStack.pick( 0 ) );

  ArrayDatum gm_pair;
  const NodeIDTriple& gp = **it;
  gm_pair.push_back( gp.node_id );
  gm_pair.push_back( gp.model_id );

  i->OStack.pop();
  i->OStack.push( gm_pair );
  i->EStack.pop();
}

void
NestModule::Next_qFunction::execute( SLIInterpreter* i ) const
{
  i->assert_stack_load( 1 );
  NodeCollectionIteratorDatum it = getValue< NodeCollectionIteratorDatum >( i->OStack.pick( 0 ) );

  ++( *it );

  // leave iterator on stack
  i->EStack.pop();
}

void
NestModule::Eq_q_qFunction::execute( SLIInterpreter* i ) const
{
  i->assert_stack_load( 2 );
  NodeCollectionIteratorDatum it_l = getValue< NodeCollectionIteratorDatum >( i->OStack.pick( 1 ) );
  NodeCollectionIteratorDatum it_r = getValue< NodeCollectionIteratorDatum >( i->OStack.pick( 0 ) );

  const bool res = not it_l->operator!=( *it_r );

  // leave iterator on stack
  i->OStack.pop( 2 );
  i->OStack.push( res );
  i->EStack.pop();
}

void
NestModule::Lt_q_qFunction::execute( SLIInterpreter* i ) const
{
  i->assert_stack_load( 2 );
  NodeCollectionIteratorDatum it_l = getValue< NodeCollectionIteratorDatum >( i->OStack.pick( 1 ) );
  NodeCollectionIteratorDatum it_r = getValue< NodeCollectionIteratorDatum >( i->OStack.pick( 0 ) );

  const bool res = it_l->operator<( *it_r );

  // leave iterator on stack
  i->OStack.pop( 2 );
  i->OStack.push( res );
  i->EStack.pop();
}

void
NestModule::Get_g_iFunction::execute( SLIInterpreter* i ) const
{
  i->assert_stack_load( 2 );
  NodeCollectionDatum nodecollection = getValue< NodeCollectionDatum >( i->OStack.pick( 1 ) );
  long idx = getValue< long >( i->OStack.pick( 0 ) );

  const size_t g_size = nodecollection->size();
  if ( idx < 0 )
  {
    idx = g_size + idx;
  }
  if ( not( 0 <= idx and idx < static_cast< long >( g_size ) ) )
  {
    throw RangeCheck();
  }

  const index node_id = ( *nodecollection )[ idx ];

  i->OStack.pop( 2 );
  i->OStack.push( node_id );
  i->EStack.pop();
}

void
NestModule::Take_g_aFunction::execute( SLIInterpreter* i ) const
{
  i->assert_stack_load( 2 );
  NodeCollectionDatum nodecollection = getValue< NodeCollectionDatum >( i->OStack.pick( 1 ) );
  TokenArray slice = getValue< TokenArray >( i->OStack.pick( 0 ) );

  if ( slice.size() != 3 )
  {
    throw DimensionMismatch( 3, slice.size() );
  }

  const size_t g_size = nodecollection->size();
  long start = slice[ 0 ];
  long stop = slice[ 1 ];
  long step = slice[ 2 ];

  if ( step < 1 )
  {
    throw BadParameter( "Slicing step must be strictly positive." );
  }

  if ( start >= 0 )
  {
    start -= 1; // adjust from 1-based to 0-based indexing
  }
  else
  {
    start += g_size; // automatically correct for 0-based indexing
  }

  if ( stop >= 0 )
  {
    // no adjustment necessary: adjustment from 1- to 0- based indexing
    // and adjustment from last- to stop-based logic cancel
  }
  else
  {
    stop += g_size + 1; // adjust from 0- to 1- based indexin
  }

  NodeCollectionDatum sliced_nc = nodecollection->slice( start, stop, step );

  i->OStack.pop( 2 );
  i->OStack.push( sliced_nc );
  i->EStack.pop();
}


#ifdef HAVE_MUSIC
/** @BeginDocumentation
   Name: SetAcceptableLatency - set the acceptable latency of a MUSIC input port

   Synopsis:
   (spikes_in) 0.5 SetAcceptableLatency -> -

   Parameters:
   port_name - the name of the MUSIC input port
   latency   - the acceptable latency (ms) to set for the port

   Author: Jochen Martin Eppler
   FirstVersion: April 2009
   Availability: Only when compiled with MUSIC
   SeeAlso: music_event_in_proxy
*/
void
NestModule::SetAcceptableLatencyFunction::execute( SLIInterpreter* i ) const
{
  i->assert_stack_load( 2 );

  std::string port_name = getValue< std::string >( i->OStack.pick( 1 ) );
  double latency = getValue< double >( i->OStack.pick( 0 ) );

  kernel().music_manager.set_music_in_port_acceptable_latency( port_name, latency );

  i->OStack.pop( 2 );
  i->EStack.pop();
}

void
NestModule::SetMaxBufferedFunction::execute( SLIInterpreter* i ) const
{
  i->assert_stack_load( 2 );

  std::string port_name = getValue< std::string >( i->OStack.pick( 1 ) );
  int maxBuffered = getValue< long >( i->OStack.pick( 0 ) );

  kernel().music_manager.set_music_in_port_max_buffered( port_name, maxBuffered );

  i->OStack.pop( 2 );
  i->EStack.pop();
}
#endif

/**
 * Enable Structural Plasticity within the simulation. This allows
 * dynamic rewiring of the network based on mean electrical activity.
 * Please note that, in the current implementation of structural plasticity,
 * spikes could occasionally be delivered via connections that were not present
 * at the time of the spike.
 * @param i
 */
void
NestModule::EnableStructuralPlasticity_Function::execute( SLIInterpreter* i ) const
{
  kernel().sp_manager.enable_structural_plasticity();

  i->EStack.pop();
}
/**
 * Disable Structural Plasticity in the network.
 * @param i
 */
void
NestModule::DisableStructuralPlasticity_Function::execute( SLIInterpreter* i ) const
{
  kernel().sp_manager.disable_structural_plasticity();

  i->EStack.pop();
}

/**
 * Set epsilon that is used for comparing spike times in STDP.
 * Spike times in STDP synapses are currently represented as double
 * values. The epsilon defines the maximum distance between spike
 * times that is still considered 0.
 *
 * Note: See issue #894
 */
void
NestModule::SetStdpEps_dFunction::execute( SLIInterpreter* i ) const
{
  i->assert_stack_load( 1 );
  const double stdp_eps = getValue< double >( i->OStack.top() );

  kernel().connection_manager.set_stdp_eps( stdp_eps );

  i->OStack.pop();
  i->EStack.pop();
}


/** @BeginDocumentation
  Name: CreateParameter
*/
void
NestModule::CreateParameter_DFunction::execute( SLIInterpreter* i ) const
{
  i->assert_stack_load( 1 );
  const DictionaryDatum param_dict = getValue< DictionaryDatum >( i->OStack.pick( 0 ) );

  ParameterDatum datum = nest::create_parameter( param_dict );

  i->OStack.pop( 1 );
  i->OStack.push( datum );
  i->EStack.pop();
}

void
NestModule::Mul_P_PFunction::execute( SLIInterpreter* i ) const
{
  i->assert_stack_load( 2 );

  ParameterDatum param1 = getValue< ParameterDatum >( i->OStack.pick( 1 ) );
  ParameterDatum param2 = getValue< ParameterDatum >( i->OStack.pick( 0 ) );

  ParameterDatum newparam = multiply_parameter( param1, param2 );

  i->OStack.pop( 2 );
  i->OStack.push( newparam );
  i->EStack.pop();
}

void
NestModule::Div_P_PFunction::execute( SLIInterpreter* i ) const
{
  i->assert_stack_load( 2 );

  ParameterDatum param1 = getValue< ParameterDatum >( i->OStack.pick( 1 ) );
  ParameterDatum param2 = getValue< ParameterDatum >( i->OStack.pick( 0 ) );

  ParameterDatum newparam = divide_parameter( param1, param2 );

  i->OStack.pop( 2 );
  i->OStack.push( newparam );
  i->EStack.pop();
}

void
NestModule::Add_P_PFunction::execute( SLIInterpreter* i ) const
{
  i->assert_stack_load( 2 );

  ParameterDatum param1 = getValue< ParameterDatum >( i->OStack.pick( 1 ) );
  ParameterDatum param2 = getValue< ParameterDatum >( i->OStack.pick( 0 ) );

  ParameterDatum newparam = add_parameter( param1, param2 );

  i->OStack.pop( 2 );
  i->OStack.push( newparam );
  i->EStack.pop();
}

void
NestModule::Exp_PFunction::execute( SLIInterpreter* i ) const
{
  i->assert_stack_load( 1 );

  ParameterDatum param = getValue< ParameterDatum >( i->OStack.pick( 0 ) );

  ParameterDatum newparam = exp_parameter( param );

  i->OStack.pop( 1 );
  i->OStack.push( newparam );
  i->EStack.pop();
}

void
NestModule::Sin_PFunction::execute( SLIInterpreter* i ) const
{
  i->assert_stack_load( 1 );

  ParameterDatum param = getValue< ParameterDatum >( i->OStack.pick( 0 ) );

  ParameterDatum newparam = sin_parameter( param );

  i->OStack.pop( 1 );
  i->OStack.push( newparam );
  i->EStack.pop();
}

void
NestModule::Cos_PFunction::execute( SLIInterpreter* i ) const
{
  i->assert_stack_load( 1 );

  ParameterDatum param = getValue< ParameterDatum >( i->OStack.pick( 0 ) );

  ParameterDatum newparam = cos_parameter( param );

  i->OStack.pop( 1 );
  i->OStack.push( newparam );
  i->EStack.pop();
}

void
NestModule::Pow_P_dFunction::execute( SLIInterpreter* i ) const
{
  i->assert_stack_load( 2 );

  ParameterDatum param = getValue< ParameterDatum >( i->OStack.pick( 1 ) );
  double exponent = getValue< double >( i->OStack.pick( 0 ) );

  ParameterDatum newparam = pow_parameter( param, exponent );

  i->OStack.pop( 2 );
  i->OStack.push( newparam );
  i->EStack.pop();
}

void
NestModule::Sub_P_PFunction::execute( SLIInterpreter* i ) const
{
  i->assert_stack_load( 2 );

  ParameterDatum param1 = getValue< ParameterDatum >( i->OStack.pick( 1 ) );
  ParameterDatum param2 = getValue< ParameterDatum >( i->OStack.pick( 0 ) );

  ParameterDatum newparam = subtract_parameter( param1, param2 );

  i->OStack.pop( 2 );
  i->OStack.push( newparam );
  i->EStack.pop();
}


void
NestModule::Compare_P_P_DFunction::execute( SLIInterpreter* i ) const
{
  i->assert_stack_load( 3 );

  ParameterDatum param1 = getValue< ParameterDatum >( i->OStack.pick( 2 ) );
  ParameterDatum param2 = getValue< ParameterDatum >( i->OStack.pick( 1 ) );
  DictionaryDatum param3 = getValue< DictionaryDatum >( i->OStack.pick( 0 ) );

  ParameterDatum newparam = compare_parameter( param1, param2, param3 );

  i->OStack.pop( 3 );
  i->OStack.push( newparam );
  i->EStack.pop();
}


void
NestModule::Conditional_P_P_PFunction::execute( SLIInterpreter* i ) const
{
  i->assert_stack_load( 3 );

  ParameterDatum param1 = getValue< ParameterDatum >( i->OStack.pick( 2 ) );
  ParameterDatum param2 = getValue< ParameterDatum >( i->OStack.pick( 1 ) );
  ParameterDatum param3 = getValue< ParameterDatum >( i->OStack.pick( 0 ) );

  ParameterDatum newparam = conditional_parameter( param1, param2, param3 );

  i->OStack.pop( 3 );
  i->OStack.push( newparam );
  i->EStack.pop();
}

void
NestModule::Min_P_dFunction::execute( SLIInterpreter* i ) const
{
  i->assert_stack_load( 2 );

  ParameterDatum param = getValue< ParameterDatum >( i->OStack.pick( 1 ) );
  double other_value = getValue< double >( i->OStack.pick( 0 ) );

  ParameterDatum newparam = min_parameter( param, other_value );

  i->OStack.pop( 2 );
  i->OStack.push( newparam );
  i->EStack.pop();
}

void
NestModule::Max_P_dFunction::execute( SLIInterpreter* i ) const
{
  i->assert_stack_load( 2 );

  ParameterDatum param = getValue< ParameterDatum >( i->OStack.pick( 1 ) );
  double other_value = getValue< double >( i->OStack.pick( 0 ) );

  ParameterDatum newparam = max_parameter( param, other_value );

  i->OStack.pop( 2 );
  i->OStack.push( newparam );
  i->EStack.pop();
}

void
NestModule::Redraw_P_d_dFunction::execute( SLIInterpreter* i ) const
{
  i->assert_stack_load( 3 );

  ParameterDatum param = getValue< ParameterDatum >( i->OStack.pick( 2 ) );
  double min = getValue< double >( i->OStack.pick( 1 ) );
  double max = getValue< double >( i->OStack.pick( 0 ) );

  ParameterDatum newparam = redraw_parameter( param, min, max );

  i->OStack.pop( 3 );
  i->OStack.push( newparam );
  i->EStack.pop();
}

void
NestModule::Dimension2d_P_PFunction::execute( SLIInterpreter* i ) const
{
  i->assert_stack_load( 2 );

  ParameterDatum param1 = getValue< ParameterDatum >( i->OStack.pick( 1 ) );
  ParameterDatum param2 = getValue< ParameterDatum >( i->OStack.pick( 0 ) );

  ParameterDatum newparam = dimension_parameter( param1, param2 );

  i->OStack.pop( 2 );
  i->OStack.push( newparam );
  i->EStack.pop();
}

void
NestModule::Dimension3d_P_P_PFunction::execute( SLIInterpreter* i ) const
{
  i->assert_stack_load( 3 );

  ParameterDatum param1 = getValue< ParameterDatum >( i->OStack.pick( 2 ) );
  ParameterDatum param2 = getValue< ParameterDatum >( i->OStack.pick( 1 ) );
  ParameterDatum param3 = getValue< ParameterDatum >( i->OStack.pick( 0 ) );

  ParameterDatum newparam = dimension_parameter( param1, param2, param3 );

  i->OStack.pop( 3 );
  i->OStack.push( newparam );
  i->EStack.pop();
}

/** @BeginDocumentation
  Name: GetValue
*/
void
NestModule::GetValue_PFunction::execute( SLIInterpreter* i ) const
{
  i->assert_stack_load( 1 );

  ParameterDatum param = getValue< ParameterDatum >( i->OStack.pick( 0 ) );

  double value = get_value( param );

  i->OStack.pop( 1 );
  i->OStack.push( value );
  i->EStack.pop();
}

void
NestModule::IsSpatial_PFunction::execute( SLIInterpreter* i ) const
{
  i->assert_stack_load( 1 );

  auto param = getValue< ParameterDatum >( i->OStack.pick( 0 ) );

  bool parameter_is_spatial = is_spatial( param );

  i->OStack.pop( 1 );
  i->OStack.push( parameter_is_spatial );
  i->EStack.pop();
}

/** @BeginDocumentation
  Name: Apply
*/
void
NestModule::Apply_P_DFunction::execute( SLIInterpreter* i ) const
{
  i->assert_stack_load( 2 );

  auto positions = getValue< DictionaryDatum >( i->OStack.pick( 0 ) );
  auto param = getValue< ParameterDatum >( i->OStack.pick( 1 ) );

  auto result = apply( param, positions );

  i->OStack.pop( 2 );
  i->OStack.push( result );
  i->EStack.pop();
}

void
NestModule::Apply_P_gFunction::execute( SLIInterpreter* i ) const
{
  i->assert_stack_load( 2 );

  NodeCollectionDatum nc = getValue< NodeCollectionDatum >( i->OStack.pick( 0 ) );
  ParameterDatum param = getValue< ParameterDatum >( i->OStack.pick( 1 ) );

  auto result = apply( param, nc );

  i->OStack.pop( 2 );
  i->OStack.push( result );
  i->EStack.pop();
}

<<<<<<< HEAD
#ifdef HAVE_LIBNEUROSIM

/** @BeginDocumentation
Name: CGParse - Call ConnectionGenerator::fromXML() and return a
ConnectionGenerator

Synopsis:
xml_string CGParse -> cg

Parameters:
xml_string - The XML string to parse.

Description:
Return a ConnectionGenerator created by deserializing the given
XML string. The library to parse the XML string can be selected using
CGSelectImplementation

Availability: Only if compiled with libneurosim support
Author: Jochen Martin Eppler
FirstVersion: September 2013
SeeAlso: CGParseFile, CGSelectImplementation
*/
void
NestModule::CGParse_sFunction::execute( SLIInterpreter* i ) const
{
  i->assert_stack_load( 1 );

  StringDatum xml = getValue< StringDatum >( i->OStack.pick( 0 ) );
  ConnectionGeneratorDatum cgd = ConnectionGenerator::fromXML( xml );

  i->OStack.pop( 1 );
  i->OStack.push( cgd );
=======
//
// SLI functions for spatial networks
//

/** @BeginDocumentation
  Name: nest::CreateLayer - create nodes with spatial properties

  Synopsis:
  dict CreateLayer -> layer

  Parameters:
  dict - dictionary with layer specification

  Description: Creates a NodeCollection which contains information
  about the spatial position of its nodes. Positions can be organized
  in one of two layer classes: grid-based layers, in which each element
  is placed at a location in a regular grid, and free layers, in which
  elements can be placed arbitrarily in space.  Which kind of layer
  this command creates depends on the elements in the supplied
  specification dictionary.

  Author: Håkon Enger, Kittel Austvoll
*/
void
NestModule::CreateLayer_D_DFunction::execute( SLIInterpreter* i ) const
{
  i->assert_stack_load( 2 );

  DictionaryDatum layer_dict = getValue< DictionaryDatum >( i->OStack.pick( 1 ) );
  DictionaryDatum params = getValue< DictionaryDatum >( i->OStack.pick( 0 ) );

  NodeCollectionDatum layer = create_layer( layer_dict );

  for ( auto&& node_id_triple : *layer )
  {
    set_node_status( node_id_triple.node_id, params );
  }

  i->OStack.pop( 2 );
  i->OStack.push( layer );
  i->EStack.pop();
}

/** @BeginDocumentation
  Name: nest::GetPosition - retrieve position of input node

  Synopsis: NodeCollection GetPosition -> [array]

  Parameters:
  layer      - NodeCollection for layer with layer nodes

  Returns:
  [array]    - spatial position of node [x y]

  Description: Retrieves spatial 2D position of layer node(s).

  Examples:

  %%Create layer
  << /rows 5
     /columns 4
     /elements /iaf_psc_alpha
  >> /dictionary Set

  dictionary CreateLayer /src Set

  src [4] Take GetPosition

  Author: Kittel Austvoll
*/

void
NestModule::GetPosition_gFunction::execute( SLIInterpreter* i ) const
{
  i->assert_stack_load( 1 );

  const NodeCollectionDatum layer = getValue< NodeCollectionDatum >( i->OStack.pick( 0 ) );

  ArrayDatum result = get_position( layer );

  i->OStack.pop( 1 );
  if ( layer->size() == 1 )
  {
    i->OStack.push( result[ 0 ] );
  }
  else
  {
    i->OStack.push( result );
  }
>>>>>>> 17a619ea
  i->EStack.pop();
}

/** @BeginDocumentation
<<<<<<< HEAD
Name: CGParseFile - Call ConnectionGenerator::fromXMLFile() and return a
ConnectionGenerator

Synopsis:
xml_filename CGParseFile -> cg

Parameters:
xml_filename - The XML file to read.

Description:
Return a ConnectionGenerator created by deserializing the given
XML file. The library to parse the XML file can be selected using
CGSelectImplementation

Availability: Only if compiled with libneurosim support
Author: Jochen Martin Eppler
FirstVersion: February 2014
SeeAlso: CGParse, CGSelectImplementation
*/
void
NestModule::CGParseFile_sFunction::execute( SLIInterpreter* i ) const
{
  i->assert_stack_load( 1 );

  StringDatum xml = getValue< StringDatum >( i->OStack.pick( 0 ) );
  ConnectionGeneratorDatum cgd = ConnectionGenerator::fromXMLFile( xml );

  i->OStack.pop( 1 );
  i->OStack.push( cgd );
=======
  Name: nest::Displacement - compute displacement vector

  Synopsis: layer from_node_id to_node_id Displacement -> [double vector]
            layer from_pos to_node_id Displacement -> [double vector]

  Parameters:
  layer           - NodeCollection for layer
  from_node_id    - int, node_id of node in a spatial NodeCollection
  from_pos        - double vector, position in layer
  to_node_id      - int, node_id of node in a spatial NodeCollection

  Returns:
  [double vector] - vector pointing from position "from" to position "to"

  Description:
  This function returns a vector connecting the position of the "from_node_id"
  node or the explicitly given "from_pos" position and the position of the
  "to_node_id" node. Nodes must be parts of a spatial NodeCollection.

  The "from" position is projected into the layer of the "to_node_id" node. If
  this layer has periodic boundary conditions (EdgeWrap is true), then the
  shortest displacement vector is returned, taking into account the
  periodicity. Fixed grid layers are in this case extended so that the
  nodes at the edges of the layer have a distance of one grid unit when
  wrapped.

  Example:

  << /rows 5
     /columns 4
     /elements /iaf_psc_alpha
  >> CreateLayer
  /layer Set

  layer [4] Take layer [5] Take Displacement
  [[0.2 0.3]] layer [5] Take Displacement

  Author: Håkon Enger, Hans E Plesser, Kittel Austvoll

  See also: Distance, GetPosition
*/
void
NestModule::Displacement_g_gFunction::execute( SLIInterpreter* i ) const
{
  i->assert_stack_load( 2 );

  const NodeCollectionDatum layer_to = getValue< NodeCollectionDatum >( i->OStack.pick( 0 ) );

  const NodeCollectionDatum layer_from = getValue< NodeCollectionDatum >( i->OStack.pick( 1 ) );

  if ( layer_to->size() != 1 and layer_from->size() != 1 and not( layer_to->size() == layer_from->size() ) )
  {
    throw BadProperty( "NodeCollections must have equal length or one must have size 1." );
  }

  ArrayDatum result = displacement( layer_to, layer_from );

  i->OStack.pop( 2 );
  i->OStack.push( result );
  i->EStack.pop();
}

void
NestModule::Displacement_a_gFunction::execute( SLIInterpreter* i ) const
{
  i->assert_stack_load( 2 );

  const NodeCollectionDatum layer = getValue< NodeCollectionDatum >( i->OStack.pick( 0 ) );
  const ArrayDatum point = getValue< ArrayDatum >( i->OStack.pick( 1 ) );

  ArrayDatum result = displacement( layer, point );

  i->OStack.pop( 2 );
  i->OStack.push( result );
  i->EStack.pop();
}

/** @BeginDocumentation
  Name: nest::Distance - compute distance between nodes

  Synopsis: layer from_node_id to_node_id Distance -> double
            layer from_pos to_node_id Distance -> double

  Parameters:
  layer       - NodeCollection for layer
  from_node_id    - int, node_id of node in a spatial NodeCollection
  from_pos    - double vector, position in layer
  to_node_id      - int, node_id of node in a spatial NodeCollection

  Returns:
  double - distance between nodes or given position and node

  Description:
  This function returns the distance between the position of the "from_node_id"
  node or the explicitly given "from_pos" position and the position of the
  "to_node_id" node. Nodes must be parts of a spatial NodeCollection.

  The "from" position is projected into the layer of the "to_node_id" node. If
  this layer has periodic boundary conditions (EdgeWrap is true), then the
  shortest distance is returned, taking into account the
  periodicity. Fixed grid layers are in this case extended so that the
  nodes at the edges of the layer have a distance of one grid unit when
  wrapped.

  Example:

  /layer
  << /rows 5
     /columns 4
     /elements /iaf_psc_alpha
  >> CreateLayer def

  layer [4] Take layer [5] Take Distance
  [[ 0.2 0.3 ]] layer [5] Take Distance

  Author: Hans E Plesser, Kittel Austvoll

  See also: Displacement, GetPosition
*/
void
NestModule::Distance_g_gFunction::execute( SLIInterpreter* i ) const
{
  i->assert_stack_load( 2 );

  const NodeCollectionDatum layer_to = getValue< NodeCollectionDatum >( i->OStack.pick( 0 ) );

  const NodeCollectionDatum layer_from = getValue< NodeCollectionDatum >( i->OStack.pick( 1 ) );

  if ( layer_to->size() != 1 and layer_from->size() != 1 and not( layer_to->size() == layer_from->size() ) )
  {
    throw BadProperty( "NodeCollections must have equal length or one must have size 1." );
  }

  Token result = distance( layer_to, layer_from );

  i->OStack.pop( 2 );
  i->OStack.push( result );
  i->EStack.pop();
}

void
NestModule::Distance_a_gFunction::execute( SLIInterpreter* i ) const
{
  i->assert_stack_load( 2 );

  const NodeCollectionDatum layer = getValue< NodeCollectionDatum >( i->OStack.pick( 0 ) );
  const ArrayDatum point = getValue< ArrayDatum >( i->OStack.pick( 1 ) );

  Token result = distance( layer, point );

  i->OStack.pop( 2 );
  i->OStack.push( result );
  i->EStack.pop();
}

void
NestModule::Distance_aFunction::execute( SLIInterpreter* i ) const
{
  i->assert_stack_load( 1 );

  const ArrayDatum conns = getValue< ArrayDatum >( i->OStack.pick( 0 ) );

  Token result = distance( conns );

  i->OStack.pop( 1 );
  i->OStack.push( result );
>>>>>>> 17a619ea
  i->EStack.pop();
}

/** @BeginDocumentation
<<<<<<< HEAD
Name: CGSelectImplementation - Call
ConnectionGenerator::selectCGImplementation()

Synopsis:
tag library CGParse -> -

Parameters:
tag     - The XML tag to associate with a library.
library - The library to provide the parsing for CGParse

Description:
Select a library to provide a parser for XML files and associate
an XML tag with the library.

Availability: Only if compiled with libneurosim support
Author: Jochen Martin Eppler
FirstVersion: September 2013
SeeAlso: CGParse, CGParseFile
*/
void
NestModule::CGSelectImplementation_s_sFunction::execute( SLIInterpreter* i ) const
{
  i->assert_stack_load( 2 );

  StringDatum library = getValue< StringDatum >( i->OStack.pick( 0 ) );
  StringDatum tag = getValue< StringDatum >( i->OStack.pick( 1 ) );

  ConnectionGenerator::selectCGImplementation( tag, library );

  i->OStack.pop( 1 );
  i->EStack.pop();
}

#endif /* #ifdef HAVE_LIBNEUROSIM */
=======
  Name: nest::CreateMask - create a spatial mask

  Synopsis:
  << /type dict >> CreateMask -> mask

  Parameters:
  /type - mask type
  dict  - dictionary with mask specifications

  Description: Masks can be used when creating connections between nodes
  with spatial parameters. A mask describes which area of the pool layer
  shall be searched for nodes to connect for any given node in the driver
  layer. This command creates a mask object which may be combined with other
  mask objects using Boolean operators. The mask is specified in a dictionary.

  Author: Håkon Enger
*/
void
NestModule::CreateMask_DFunction::execute( SLIInterpreter* i ) const
{
  i->assert_stack_load( 1 );

  const DictionaryDatum mask_dict = getValue< DictionaryDatum >( i->OStack.pick( 0 ) );

  MaskDatum datum = nest::create_mask( mask_dict );

  i->OStack.pop( 1 );
  i->OStack.push( datum );
  i->EStack.pop();
}

/** @BeginDocumentation
  Name: nest::Inside - test if a point is inside a mask

  Synopsis:
  point mask Inside -> bool

  Parameters:
  point - array of coordinates
  mask - mask object

  Returns:
  bool - true if the point is inside the mask
*/
void
NestModule::Inside_a_MFunction::execute( SLIInterpreter* i ) const
{
  i->assert_stack_load( 2 );

  std::vector< double > point = getValue< std::vector< double > >( i->OStack.pick( 1 ) );
  MaskDatum mask = getValue< MaskDatum >( i->OStack.pick( 0 ) );

  bool ret = inside( point, mask );

  i->OStack.pop( 2 );
  i->OStack.push( Token( BoolDatum( ret ) ) );
  i->EStack.pop();
}

void
NestModule::And_M_MFunction::execute( SLIInterpreter* i ) const
{
  i->assert_stack_load( 2 );

  MaskDatum mask1 = getValue< MaskDatum >( i->OStack.pick( 1 ) );
  MaskDatum mask2 = getValue< MaskDatum >( i->OStack.pick( 0 ) );

  MaskDatum newmask = intersect_mask( mask1, mask2 );

  i->OStack.pop( 2 );
  i->OStack.push( newmask );
  i->EStack.pop();
}

void
NestModule::Or_M_MFunction::execute( SLIInterpreter* i ) const
{
  i->assert_stack_load( 2 );

  MaskDatum mask1 = getValue< MaskDatum >( i->OStack.pick( 1 ) );
  MaskDatum mask2 = getValue< MaskDatum >( i->OStack.pick( 0 ) );

  MaskDatum newmask = union_mask( mask1, mask2 );

  i->OStack.pop( 2 );
  i->OStack.push( newmask );
  i->EStack.pop();
}

void
NestModule::Sub_M_MFunction::execute( SLIInterpreter* i ) const
{
  i->assert_stack_load( 2 );

  MaskDatum mask1 = getValue< MaskDatum >( i->OStack.pick( 1 ) );
  MaskDatum mask2 = getValue< MaskDatum >( i->OStack.pick( 0 ) );

  MaskDatum newmask = minus_mask( mask1, mask2 );

  i->OStack.pop( 2 );
  i->OStack.push( newmask );
  i->EStack.pop();
}

/** @BeginDocumentation
  Name: nest::ConnectLayers - connect two layers

  Synopsis: sourcelayer targetlayer connection_dict
  ConnectLayers -> -

  Description: Connects nodes in two topological layers.

  The parameters set in the input dictionary decides the nature
  of the connection pattern being created. Please see parameter
  list below for a detailed description of these variables.

  The connections are created by iterating through either the
  source or the target layer, consecutively connecting each node
  to a region in the opposing layer.

  Parameters:
  sourcelayer  - NodeCollection for source layer
  targetlayer  - NodeCollection for target layer

  connection_dict - dictionary containing any of the following
                    elements:

  ------------------------------------------------------------------
  Connection dictionary parameters:
  ------------------------------------------------------------------
  Parameter name: connection-type

  Type: string

  Parameter description:

  Decides the type of connection pattern being created (i.e.
  convergent or divergent topological connection). A convergent
  topological connection is a connection between a source region
  and a target node. A divergent topological connection is a
  connection between a source node and a target region. A convergent
  topological connection can also be called a receptive field connection.
  A divergent topological connection can also be called a projective
  field connection. A one-to-one connection can be created by setting
  the size of the source or target region equal to one. The connection
  type has particular effect on the connection pattern when used together
  with the number_of_connections variable.


  Parameter name: mask

  Type: dictionary

  Parameter description:

  The mask defines the region used in the connection type described
  above. There exists a selection of many different region sizes and
  shapes. Examples are the grid region, the rectangular, circular or
  doughnut region.

  The grid region takes an optional anchor parameter. The anchor
  parameter indicates which node of the grid region is aligned with
  the source node.


  Parameter name: weights, delays and kernel

  Type: dictionary

  Parameter description:

  These parameters can be initialised in many ways. Either as a constant
  value, with the help of a dictionary, or in an array (only for fixed
  grid layers). The dictionary can be of type gaussian, 2D gaussian,
  linear, exponential and other.


  Parameter name: source

  Type: dictionary

  Parameter description:

  The source dictionary enables us to give further detail on
  how the nodes in the source layer used in the connection function
  should be processed.

  Parameters:
  model*             literal
  lid^               integer

  *modeltype (i.e. /iaf_psc_alpha) of nodes that should be connected to
  in the layer. All nodes are used if this variable isn't set.
  ^Nesting depth of nodes that should be connected to. All layers are used
  if this variable isn't set.


  Parameter name: target

  Type: dictionary

  Parameter description:

  See description for source dictionary.


  Parameter name: number_of_connections

  Type: integer

  Parameter description:

  Maximum number of connections that each iterating node is allowed.
  The actual connections being created are picked at random from all
  the candidate connections.


      Parameter name: synapse_model

      Type: literal

      Parameter description:

      The synapse model to be used for creating the connection.
.
  Parameter name: allow_autapses

  Type: bool

  Parameter description: Used together with the number_of_connections option to
  indicate if autapses are allowed.


  Parameter name: allow_multapses

  Type: bool

  Parameter description: Used together with the number_of_connections option to
  indicate if multapses are allowed.

  ------------------------------------------------------------------

  Example:

  %Create source layer with CreateLayer
  << /rows 15
     /columns 43
     /extent [1.0 2.0]
     /elements /iaf_psc_alpha
  >> /src_dictionary Set

  src_dictionary CreateLayer /src Set

  %Create target layer with CreateLayer
  %%Create layer
  << /rows 34
     /columns 71
     /extent [3.0 1.0]
     /elements /iaf_psc_alpha
  >> /tgt_dictionary Set

  tgt_dictionary CreateLayer /tgt Set

  <<  /connection_type (convergent)
      /mask << /grid << /rows 2 /columns 3 >>
               /anchor << /row 4 /column 2 >> >>
      /weight 2.3
      /delay [2.3 1.2 3.2 1.3 2.3 1.2]
      /kernel << /gaussian << /sigma 1.2 /p_center 1.41 >> >>
      /synapse_model /stdp_synapse

  >> /parameters Set

  src tgt parameters ConnectLayers

  Author: Håkon Enger, Kittel Austvoll

  SeeAlso: nest::CreateLayer
*/
void
NestModule::ConnectLayers_g_g_DFunction::execute( SLIInterpreter* i ) const
{
  i->assert_stack_load( 3 );

  const NodeCollectionDatum source = getValue< NodeCollectionDatum >( i->OStack.pick( 2 ) );
  const NodeCollectionDatum target = getValue< NodeCollectionDatum >( i->OStack.pick( 1 ) );
  const DictionaryDatum connection_dict = getValue< DictionaryDatum >( i->OStack.pick( 0 ) );

  connect_layers( source, target, connection_dict );

  i->OStack.pop( 3 );
  i->EStack.pop();
}

/** @BeginDocumentation

  Name: nest::GetLayerStatus - return information about layer

  Synopsis:
  layer GetLayerStatus -> dict

  Parameters:
  layer - NodeCollection representing layer

  Returns:
  Status dictionary with information about layer
 */
void
NestModule::GetLayerStatus_gFunction::execute( SLIInterpreter* i ) const
{
  i->assert_stack_load( 1 );

  const NodeCollectionDatum layer = getValue< NodeCollectionDatum >( i->OStack.pick( 0 ) );

  DictionaryDatum result = get_layer_status( layer );

  i->OStack.pop( 1 );
  i->OStack.push( result );
  i->EStack.pop();
}

/** @BeginDocumentation
  Name: nest::DumpLayerNodes - write information about layer nodes to file

  Synopsis: ostream layer DumpLayerNodes -> ostream

  Parameters:
  ostream - open output stream
  layer   - NodeCollection for layer

  Description:
  Write information about each element in the given layer to the
  output stream. The file format is one line per element with the
  following contents:

  node ID x-position y-position [z-position]

  X and y position are given as physical coordinates in the extent,
  not as grid positions. The number of decimals can be controlled by
  calling setprecision on the output stream before calling DumpLayerNodes.

  Remarks:
  In distributed simulations, this function should only be called for
  MPI rank 0. If you call it on several MPI ranks, you must use a
  different file name on each.

  Examples:

  /my_layer << /rows 5 /columns 4 /elements /iaf_psc_alpha >> CreateLayer def

  (my_layer_dump.lyr) (w) file
  my_layer DumpLayerNodes
  close

  Author: Kittel Austvoll, Hans Ekkehard Plesser

  SeeAlso: nest::DumpLayerConnections, setprecision, modeldict
*/
void
NestModule::DumpLayerNodes_os_gFunction::execute( SLIInterpreter* i ) const
{
  i->assert_stack_load( 2 );

  const NodeCollectionDatum layer = getValue< NodeCollectionDatum >( i->OStack.pick( 0 ) );
  OstreamDatum out = getValue< OstreamDatum >( i->OStack.pick( 1 ) );

  dump_layer_nodes( layer, out );

  i->OStack.pop( 1 ); // leave ostream on stack
  i->EStack.pop();
}

/** @BeginDocumentation
  Name: nest::DumpLayerConnections - prints a list of the connections of the
                                         nodes in the layer to file

  Synopsis: ostream source_layer synapse_model DumpLayerConnections ->
                                                                         ostream

  Parameters:
  ostream          - open outputstream
  source_layer     - NodeCollection for layer
  synapse_model    - synapse model (literal)

  Description:
  Dumps information about all connections of the given type having their source
  in the given layer to the given output stream. The data format is one line per
  connection as follows:

  source_node_id target_node_id weight delay displacement[x,y,z]

  where displacement are up to three coordinates of the vector from the source
  to the target node. If targets do not have positions (eg. spike recorders
  outside any layer), NaN is written for each displacement coordinate.

  Remarks:
  For distributed simulations
  - this function will dump the connections with local targets only.
  - the user is responsible for writing to a different output stream (file)
    on each MPI process.

  Examples:

  (out.cnn) (w) file layer_node_id /static_synapse PrintLayerConnections close

  Author: Kittel Austvoll, Hans Ekkehard Plesser

  SeeAlso: nest::DumpLayerNodes
*/

void
NestModule::DumpLayerConnections_os_g_g_lFunction::execute( SLIInterpreter* i ) const
{
  i->assert_stack_load( 4 );

  OstreamDatum out_file = getValue< OstreamDatum >( i->OStack.pick( 3 ) );
  const NodeCollectionDatum source_layer = getValue< NodeCollectionDatum >( i->OStack.pick( 2 ) );
  const NodeCollectionDatum target_layer = getValue< NodeCollectionDatum >( i->OStack.pick( 1 ) );
  const Token syn_model = i->OStack.pick( 0 );

  dump_layer_connections( syn_model, source_layer, target_layer, out_file );

  i->OStack.pop( 3 ); // leave ostream on stack
  i->EStack.pop();
}

void
NestModule::Cvdict_MFunction::execute( SLIInterpreter* i ) const
{
  i->assert_stack_load( 1 );

  MaskDatum mask = getValue< MaskDatum >( i->OStack.pick( 0 ) );
  DictionaryDatum dict = mask->get_dict();

  i->OStack.pop();
  i->OStack.push( dict );
  i->EStack.pop();
}


void
NestModule::SelectNodesByMask_g_a_MFunction::execute( SLIInterpreter* i ) const
{
  i->assert_stack_load( 3 );

  const NodeCollectionDatum layer_nc = getValue< NodeCollectionDatum >( i->OStack.pick( 2 ) );
  std::vector< double > anchor = getValue< std::vector< double > >( i->OStack.pick( 1 ) );
  MaskDatum mask = getValue< MaskDatum >( i->OStack.pick( 0 ) );

  std::vector< index > mask_node_ids;

  const int dim = anchor.size();

  if ( dim != 2 and dim != 3 )
  {
    throw BadProperty( "Center must be 2- or 3-dimensional." );
  }

  AbstractLayerPTR abstract_layer = get_layer( layer_nc );

  if ( dim == 2 )
  {
    Layer< 2 >* layer = dynamic_cast< Layer< 2 >* >( abstract_layer.get() );
    if ( not layer )
    {
      throw TypeMismatch( "2D layer", "other type" );
    }

    MaskedLayer< 2 > ml = MaskedLayer< 2 >( *layer, mask, false, layer_nc );

    for ( Ntree< 2, index >::masked_iterator it = ml.begin( Position< 2 >( anchor[ 0 ], anchor[ 1 ] ) ); it != ml.end();
          ++it )
    {
      mask_node_ids.push_back( it->second );
    }
  }
  else
  {
    Layer< 3 >* layer = dynamic_cast< Layer< 3 >* >( abstract_layer.get() );
    if ( not layer )
    {
      throw TypeMismatch( "3D layer", "other type" );
    }

    MaskedLayer< 3 > ml = MaskedLayer< 3 >( *layer, mask, false, layer_nc );

    for ( Ntree< 3, index >::masked_iterator it = ml.begin( Position< 3 >( anchor[ 0 ], anchor[ 1 ], anchor[ 2 ] ) );
          it != ml.end();
          ++it )
    {
      mask_node_ids.push_back( it->second );
    }
  }

  i->OStack.pop( 3 );
  i->OStack.push( mask_node_ids );
  i->EStack.pop();
}
>>>>>>> 17a619ea

void
NestModule::init( SLIInterpreter* i )
{
  ConnectionType.settypename( "connectiontype" );
  ConnectionType.setdefaultaction( SLIInterpreter::datatypefunction );

  MaskType.settypename( "masktype" );
  MaskType.setdefaultaction( SLIInterpreter::datatypefunction );

  NodeCollectionType.settypename( "nodecollectiontype" );
  NodeCollectionType.setdefaultaction( SLIInterpreter::datatypefunction );

  NodeCollectionIteratorType.settypename( "nodecollectioniteratortype" );
  NodeCollectionIteratorType.setdefaultaction( SLIInterpreter::datatypefunction );

  ParameterType.settypename( "parametertype" );
  ParameterType.setdefaultaction( SLIInterpreter::datatypefunction );

  // register interface functions with interpreter

  i->createcommand( "SetStatus_id", &setstatus_idfunction );
  i->createcommand( "SetStatus_CD", &setstatus_CDfunction );
  i->createcommand( "SetStatus_aa", &setstatus_aafunction );
  i->createcommand( "SetKernelStatus", &setkernelstatus_Dfunction );

  i->createcommand( "GetStatus_g", &getstatus_gfunction );
  i->createcommand( "GetStatus_i", &getstatus_ifunction );
  i->createcommand( "GetStatus_C", &getstatus_Cfunction );
  i->createcommand( "GetStatus_a", &getstatus_afunction );
  i->createcommand( "GetMetadata_g", &getmetadata_gfunction );
  i->createcommand( "GetKernelStatus", &getkernelstatus_function );

  i->createcommand( "GetConnections_D", &getconnections_Dfunction );
  i->createcommand( "cva_C", &cva_cfunction );

  i->createcommand( "Simulate_d", &simulatefunction );
  i->createcommand( "Run_d", &runfunction );
  i->createcommand( "Prepare", &preparefunction );
  i->createcommand( "Cleanup", &cleanupfunction );

  i->createcommand( "CopyModel_l_l_D", &copymodel_l_l_Dfunction );
  i->createcommand( "SetDefaults_l_D", &setdefaults_l_Dfunction );
  i->createcommand( "GetDefaults_l", &getdefaults_lfunction );

  i->createcommand( "Create_l_i", &create_l_ifunction );

  i->createcommand( "GetNodes_D_b", &getnodes_D_bfunction );

  i->createcommand( "mul_P_P", &mul_P_Pfunction );
  i->createcommand( "div_P_P", &div_P_Pfunction );
  i->createcommand( "add_P_P", &add_P_Pfunction );
  i->createcommand( "sub_P_P", &sub_P_Pfunction );

  i->createcommand( "compare_P_P_D", &compare_P_P_Dfunction );
  i->createcommand( "conditional_P_P_P", &conditional_P_P_Pfunction );

  i->createcommand( "min_P_d", &min_P_dfunction );
  i->createcommand( "max_P_d", &max_P_dfunction );
  i->createcommand( "redraw_P_d_d", &redraw_P_d_dfunction );

  i->createcommand( "exp_P", &exp_Pfunction );
  i->createcommand( "sin_P", &sin_Pfunction );
  i->createcommand( "cos_P", &cos_Pfunction );
  i->createcommand( "pow_P_d", &pow_P_dfunction );

  i->createcommand( "dimension2d_P_P", &dimension2d_P_Pfunction );
  i->createcommand( "dimension3d_P_P_P", &dimension3d_P_P_Pfunction );

  i->createcommand( "CreateParameter_D", &createparameter_Dfunction );

  i->createcommand( "GetValue_P", &getvalue_Pfunction );
  i->createcommand( "IsSpatial_P", &isspatial_Pfunction );
  i->createcommand( "Apply_P_D", &apply_P_Dfunction );
  i->createcommand( "Apply_P_g", &apply_P_gfunction );

  i->createcommand( "Connect_g_g_D_D", &connect_g_g_D_Dfunction );
  i->createcommand( "Connect_g_g_D_a", &connect_g_g_D_afunction );

  i->createcommand( "ResetKernel", &resetkernelfunction );

  i->createcommand( "MemoryInfo", &memoryinfofunction );

  i->createcommand( "PrintNodes", &printnodesfunction );
  i->createcommand( "PrintNodesToStream", &printnodestostreamfunction );

  i->createcommand( "Rank", &rankfunction );
  i->createcommand( "NumProcesses", &numprocessesfunction );
  i->createcommand( "SetFakeNumProcesses", &setfakenumprocesses_ifunction );
  i->createcommand( "SyncProcesses", &syncprocessesfunction );
  i->createcommand( "TimeCommunication_i_i_b", &timecommunication_i_i_bfunction );
  i->createcommand( "TimeCommunicationv_i_i", &timecommunicationv_i_ifunction );
  i->createcommand( "TimeCommunicationAlltoall_i_i", &timecommunicationalltoall_i_ifunction );
  i->createcommand( "TimeCommunicationAlltoallv_i_i", &timecommunicationalltoallv_i_ifunction );
  i->createcommand( "ProcessorName", &processornamefunction );
#ifdef HAVE_MPI
  i->createcommand( "MPI_Abort", &mpiabort_ifunction );
#endif

  i->createcommand( "GetGlobalRNG", &getglobalrngfunction );

  i->createcommand( "cvdict_C", &cvdict_Cfunction );

  i->createcommand( "cvnodecollection_i_i", &cvnodecollection_i_ifunction );
  i->createcommand( "cvnodecollection_ia", &cvnodecollection_iafunction );
  i->createcommand( "cvnodecollection_iv", &cvnodecollection_ivfunction );
  i->createcommand( "cva_g", &cva_gfunction );
  i->createcommand( "size_g", &size_gfunction );
  i->createcommand( "ValidQ_g", &validq_gfunction );
  i->createcommand( "join_g_g", &join_g_gfunction );
  i->createcommand( "MemberQ_g_i", &memberq_g_ifunction );
  i->createcommand( "Find_g_i", &find_g_ifunction );
  i->createcommand( "eq_g", &eq_gfunction );
  i->createcommand( ":beginiterator_g", &beginiterator_gfunction );
  i->createcommand( ":enditerator_g", &enditerator_gfunction );
  i->createcommand( ":getnodeid_q", &getnodeid_qfunction );
  i->createcommand( ":getnodeidmodelid_q", &getnodeidmodelid_qfunction );
  i->createcommand( ":next_q", &next_qfunction );
  i->createcommand( ":eq_q_q", &eq_q_qfunction );
  i->createcommand( ":lt_q_q", &lt_q_qfunction );
  i->createcommand( "get_g_i", &get_g_ifunction );
  i->createcommand( "Take_g_a", &take_g_afunction );

#ifdef HAVE_MUSIC
  i->createcommand( "SetAcceptableLatency", &setacceptablelatency_l_dfunction );
  i->createcommand( "SetMaxBuffered", &setmaxbuffered_l_ifunction );
#endif
  i->createcommand( "EnableStructuralPlasticity", &enablestructuralplasticity_function );
  i->createcommand( "DisableStructuralPlasticity", &disablestructuralplasticity_function );
  i->createcommand( "Disconnect_g_g_D_D", &disconnect_g_g_D_Dfunction );

  i->createcommand( "SetStdpEps", &setstdpeps_dfunction );

  // SLI functions for spatial networks
  i->createcommand( "CreateLayer_D_D", &createlayer_D_Dfunction );
  i->createcommand( "GetPosition_g", &getposition_gfunction );
  i->createcommand( "Displacement_g_g", &displacement_g_gfunction );
  i->createcommand( "Displacement_a_g", &displacement_a_gfunction );
  i->createcommand( "Distance_g_g", &distance_g_gfunction );
  i->createcommand( "Distance_a_g", &distance_a_gfunction );
  i->createcommand( "Distance_a", &distance_afunction );
  i->createcommand( "CreateMask_D", &createmask_Dfunction );
  i->createcommand( "Inside_a_M", &inside_a_Mfunction );
  i->createcommand( "and_M_M", &and_M_Mfunction );
  i->createcommand( "or_M_M", &or_M_Mfunction );
  i->createcommand( "sub_M_M", &sub_M_Mfunction );
  i->createcommand( "ConnectLayers_g_g_D", &connectlayers_g_g_Dfunction );
  i->createcommand( "GetLayerStatus_g", &getlayerstatus_gfunction );
  i->createcommand( "DumpLayerNodes_os_g", &dumplayernodes_os_gfunction );
  i->createcommand( "DumpLayerConnections_os_g_g_l", &dumplayerconnections_os_g_g_lfunction );
  i->createcommand( "cvdict_M", &cvdict_Mfunction );
  i->createcommand( "SelectNodesByMask_g_a_M", &selectnodesbymask_g_a_Mfunction );


  // Add connection rules
  kernel().connection_manager.register_conn_builder< OneToOneBuilder >( "one_to_one" );
  kernel().connection_manager.register_conn_builder< AllToAllBuilder >( "all_to_all" );
  kernel().connection_manager.register_conn_builder< FixedInDegreeBuilder >( "fixed_indegree" );
  kernel().connection_manager.register_conn_builder< FixedOutDegreeBuilder >( "fixed_outdegree" );
  kernel().connection_manager.register_conn_builder< BernoulliBuilder >( "pairwise_bernoulli" );
  kernel().connection_manager.register_conn_builder< SymmetricBernoulliBuilder >( "symmetric_pairwise_bernoulli" );
  kernel().connection_manager.register_conn_builder< FixedTotalNumberBuilder >( "fixed_total_number" );
#ifdef HAVE_LIBNEUROSIM
  kernel().connection_manager.register_conn_builder< ConnectionGeneratorBuilder >( "conngen" );
#endif

  // Add MSP growth curves
  kernel().sp_manager.register_growth_curve< GrowthCurveSigmoid >( "sigmoid" );
  kernel().sp_manager.register_growth_curve< GrowthCurveGaussian >( "gaussian" );
  kernel().sp_manager.register_growth_curve< GrowthCurveLinear >( "linear" );

  Token statusd = i->baselookup( Name( "statusdict" ) );
  DictionaryDatum dd = getValue< DictionaryDatum >( statusd );
  dd->insert( Name( "kernelname" ), new StringDatum( "NEST" ) );
  dd->insert( Name( "is_mpi" ), new BoolDatum( kernel().mpi_manager.is_mpi_used() ) );

  register_parameter< ConstantParameter >( "constant" );
  register_parameter< UniformParameter >( "uniform" );
  register_parameter< NormalParameter >( "normal" );
  register_parameter< LognormalParameter >( "lognormal" );
  register_parameter< ExponentialParameter >( "exponential" );
  register_parameter< NodePosParameter >( "position" );
  register_parameter< SpatialDistanceParameter >( "distance" );

<<<<<<< HEAD
#ifdef HAVE_LIBNEUROSIM
  i->createcommand( "CGParse", &cgparse_sfunction );
  i->createcommand( "CGParseFile", &cgparsefile_sfunction );
  i->createcommand( "CGSelectImplementation", &cgselectimplementation_s_sfunction );
#endif
=======
  register_mask< BallMask< 2 > >();
  register_mask< BallMask< 3 > >();
  register_mask< EllipseMask< 2 > >();
  register_mask< EllipseMask< 3 > >();
  register_mask< BoxMask< 2 > >();
  register_mask< BoxMask< 3 > >();
  register_mask( "doughnut", create_doughnut );
  register_mask< GridMask< 2 > >();
>>>>>>> 17a619ea
}

} // namespace nest<|MERGE_RESOLUTION|>--- conflicted
+++ resolved
@@ -34,11 +34,8 @@
 
 // Includes from nestkernel:
 #include "conn_builder.h"
-<<<<<<< HEAD
 #include "conn_builder_conngeninterface.h"
-=======
 #include "connection_creator_impl.h"
->>>>>>> 17a619ea
 #include "connection_manager_impl.h"
 #include "free_layer.h"
 #include "genericmodel.h"
@@ -2045,7 +2042,6 @@
   i->EStack.pop();
 }
 
-<<<<<<< HEAD
 #ifdef HAVE_LIBNEUROSIM
 
 /** @BeginDocumentation
@@ -2078,7 +2074,76 @@
 
   i->OStack.pop( 1 );
   i->OStack.push( cgd );
-=======
+}
+
+/** @BeginDocumentation
+Name: CGParseFile - Call ConnectionGenerator::fromXMLFile() and return a
+ConnectionGenerator
+
+Synopsis:
+xml_filename CGParseFile -> cg
+
+Parameters:
+xml_filename - The XML file to read.
+
+Description:
+Return a ConnectionGenerator created by deserializing the given
+XML file. The library to parse the XML file can be selected using
+CGSelectImplementation
+
+Availability: Only if compiled with libneurosim support
+Author: Jochen Martin Eppler
+FirstVersion: February 2014
+SeeAlso: CGParse, CGSelectImplementation
+*/
+void
+NestModule::CGParseFile_sFunction::execute( SLIInterpreter* i ) const
+{
+  i->assert_stack_load( 1 );
+
+  StringDatum xml = getValue< StringDatum >( i->OStack.pick( 0 ) );
+  ConnectionGeneratorDatum cgd = ConnectionGenerator::fromXMLFile( xml );
+
+  i->OStack.pop( 1 );
+  i->OStack.push( cgd );
+}
+
+/** @BeginDocumentation
+Name: CGSelectImplementation - Call
+ConnectionGenerator::selectCGImplementation()
+
+Synopsis:
+tag library CGParse -> -
+
+Parameters:
+tag     - The XML tag to associate with a library.
+library - The library to provide the parsing for CGParse
+
+Description:
+Select a library to provide a parser for XML files and associate
+an XML tag with the library.
+
+Availability: Only if compiled with libneurosim support
+Author: Jochen Martin Eppler
+FirstVersion: September 2013
+SeeAlso: CGParse, CGParseFile
+*/
+void
+NestModule::CGSelectImplementation_s_sFunction::execute( SLIInterpreter* i ) const
+{
+  i->assert_stack_load( 2 );
+
+  StringDatum library = getValue< StringDatum >( i->OStack.pick( 0 ) );
+  StringDatum tag = getValue< StringDatum >( i->OStack.pick( 1 ) );
+
+  ConnectionGenerator::selectCGImplementation( tag, library );
+
+  i->OStack.pop( 1 );
+  i->EStack.pop();
+}
+
+#endif /* #ifdef HAVE_LIBNEUROSIM */
+
 //
 // SLI functions for spatial networks
 //
@@ -2168,42 +2233,10 @@
   {
     i->OStack.push( result );
   }
->>>>>>> 17a619ea
-  i->EStack.pop();
-}
-
-/** @BeginDocumentation
-<<<<<<< HEAD
-Name: CGParseFile - Call ConnectionGenerator::fromXMLFile() and return a
-ConnectionGenerator
-
-Synopsis:
-xml_filename CGParseFile -> cg
-
-Parameters:
-xml_filename - The XML file to read.
-
-Description:
-Return a ConnectionGenerator created by deserializing the given
-XML file. The library to parse the XML file can be selected using
-CGSelectImplementation
-
-Availability: Only if compiled with libneurosim support
-Author: Jochen Martin Eppler
-FirstVersion: February 2014
-SeeAlso: CGParse, CGSelectImplementation
-*/
-void
-NestModule::CGParseFile_sFunction::execute( SLIInterpreter* i ) const
-{
-  i->assert_stack_load( 1 );
-
-  StringDatum xml = getValue< StringDatum >( i->OStack.pick( 0 ) );
-  ConnectionGeneratorDatum cgd = ConnectionGenerator::fromXMLFile( xml );
-
-  i->OStack.pop( 1 );
-  i->OStack.push( cgd );
-=======
+  i->EStack.pop();
+}
+
+/** @BeginDocumentation
   Name: nest::Displacement - compute displacement vector
 
   Synopsis: layer from_node_id to_node_id Displacement -> [double vector]
@@ -2370,47 +2403,10 @@
 
   i->OStack.pop( 1 );
   i->OStack.push( result );
->>>>>>> 17a619ea
-  i->EStack.pop();
-}
-
-/** @BeginDocumentation
-<<<<<<< HEAD
-Name: CGSelectImplementation - Call
-ConnectionGenerator::selectCGImplementation()
-
-Synopsis:
-tag library CGParse -> -
-
-Parameters:
-tag     - The XML tag to associate with a library.
-library - The library to provide the parsing for CGParse
-
-Description:
-Select a library to provide a parser for XML files and associate
-an XML tag with the library.
-
-Availability: Only if compiled with libneurosim support
-Author: Jochen Martin Eppler
-FirstVersion: September 2013
-SeeAlso: CGParse, CGParseFile
-*/
-void
-NestModule::CGSelectImplementation_s_sFunction::execute( SLIInterpreter* i ) const
-{
-  i->assert_stack_load( 2 );
-
-  StringDatum library = getValue< StringDatum >( i->OStack.pick( 0 ) );
-  StringDatum tag = getValue< StringDatum >( i->OStack.pick( 1 ) );
-
-  ConnectionGenerator::selectCGImplementation( tag, library );
-
-  i->OStack.pop( 1 );
-  i->EStack.pop();
-}
-
-#endif /* #ifdef HAVE_LIBNEUROSIM */
-=======
+  i->EStack.pop();
+}
+
+/** @BeginDocumentation
   Name: nest::CreateMask - create a spatial mask
 
   Synopsis:
@@ -2909,7 +2905,7 @@
   i->OStack.push( mask_node_ids );
   i->EStack.pop();
 }
->>>>>>> 17a619ea
+
 
 void
 NestModule::init( SLIInterpreter* i )
@@ -3094,13 +3090,12 @@
   register_parameter< NodePosParameter >( "position" );
   register_parameter< SpatialDistanceParameter >( "distance" );
 
-<<<<<<< HEAD
 #ifdef HAVE_LIBNEUROSIM
   i->createcommand( "CGParse", &cgparse_sfunction );
   i->createcommand( "CGParseFile", &cgparsefile_sfunction );
   i->createcommand( "CGSelectImplementation", &cgselectimplementation_s_sfunction );
 #endif
-=======
+
   register_mask< BallMask< 2 > >();
   register_mask< BallMask< 3 > >();
   register_mask< EllipseMask< 2 > >();
@@ -3109,7 +3104,6 @@
   register_mask< BoxMask< 3 > >();
   register_mask( "doughnut", create_doughnut );
   register_mask< GridMask< 2 > >();
->>>>>>> 17a619ea
 }
 
 } // namespace nest
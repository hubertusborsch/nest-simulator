/*
 *  kernel_manager.h
 *
 *  This file is part of NEST.
 *
 *  Copyright (C) 2004 The NEST Initiative
 *
 *  NEST is free software: you can redistribute it and/or modify
 *  it under the terms of the GNU General Public License as published by
 *  the Free Software Foundation, either version 2 of the License, or
 *  (at your option) any later version.
 *
 *  NEST is distributed in the hope that it will be useful,
 *  but WITHOUT ANY WARRANTY; without even the implied warranty of
 *  MERCHANTABILITY or FITNESS FOR A PARTICULAR PURPOSE.  See the
 *  GNU General Public License for more details.
 *
 *  You should have received a copy of the GNU General Public License
 *  along with NEST.  If not, see <http://www.gnu.org/licenses/>.
 *
 */

#ifndef KERNEL_MANAGER_H
#define KERNEL_MANAGER_H

#include "vp_manager.h"
#include "logging_manager.h"
#include "io_manager.h"
#include "connection_builder_manager.h"
#include "simulation_manager.h"
#include "modelrange_manager.h"
#include "event_delivery_manager.h"
#include "mpi_manager.h"

#include "dictdatum.h"

namespace nest
{

class KernelManager
{
private:
  KernelManager();
  ~KernelManager();
  static KernelManager* kernel_manager_instance_;

  KernelManager( KernelManager const& );  // do not implement
  void operator=( KernelManager const& ); // do not implement

public:
  /**
   * Create/destroy and access the KernelManager singleton.
   */
  static void create_kernel_manager();
  static void destroy_kernel_manager();
  static KernelManager& get_kernel_manager();

  void init();
  void reset();

  void set_status( const DictionaryDatum& );
  void get_status( DictionaryDatum& );

  //! Returns true if kernel is initialized
  bool is_initialized() const;

  LoggingManager logging_manager;
  MPIManager mpi_manager;
  VPManager vp_manager;
  IOManager io_manager;
<<<<<<< HEAD
  ConnectionBuilderManager connection_builder_manager;
=======
  EventDeliveryManager event_delivery_manager;
>>>>>>> b106c083
  SimulationManager simulation_manager;
  ModelRangeManager modelrange_manager;

private:
  bool initialized_; //!< true if all sub-managers initialized
};

KernelManager& kernel();

} // namespace nest

inline nest::KernelManager&
nest::KernelManager::get_kernel_manager()
{
  assert( kernel_manager_instance_ );
  return *kernel_manager_instance_;
}

inline nest::KernelManager&
nest::kernel()
{
  return KernelManager::get_kernel_manager();
}

inline bool
nest::KernelManager::is_initialized() const
{
  return initialized_;
}

#endif /* KERNEL_MANAGER_H */<|MERGE_RESOLUTION|>--- conflicted
+++ resolved
@@ -68,11 +68,8 @@
   MPIManager mpi_manager;
   VPManager vp_manager;
   IOManager io_manager;
-<<<<<<< HEAD
   ConnectionBuilderManager connection_builder_manager;
-=======
   EventDeliveryManager event_delivery_manager;
->>>>>>> b106c083
   SimulationManager simulation_manager;
   ModelRangeManager modelrange_manager;
 

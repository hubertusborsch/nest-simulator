--- conflicted
+++ resolved
@@ -103,13 +103,9 @@
   void set_pre_synaptic_element_name( const std::string& name );
   void set_post_synaptic_element_name( const std::string& name );
 
-<<<<<<< HEAD
+  bool all_parameters_scalar_() const;
+
   bool change_connected_synaptic_elements( index, index, const int, int );
-=======
-  bool all_parameters_scalar_() const;
-
-  int change_connected_synaptic_elements( index, index, const int, int );
->>>>>>> f2e9b512
 
   virtual bool
   supports_symmetric() const

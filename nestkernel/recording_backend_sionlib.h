--- conflicted
+++ resolved
@@ -88,13 +88,8 @@
 * The *body block* contains the actual data records; the layout of an
   individual record depends on the type of the device and is described
   by a corresponding entry in the *device info block*
-<<<<<<< HEAD
-
-* the *file info block* keeps the file's metadata like version
-=======
   
 * The *file info block* keeps the file's metadata, like version
->>>>>>> edcc6a83
   information and such
 
 * The *device info block* stores the properties and a data layout

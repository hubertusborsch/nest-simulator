/*
 *  network.h
 *
 *  This file is part of NEST.
 *
 *  Copyright (C) 2004 The NEST Initiative
 *
 *  NEST is free software: you can redistribute it and/or modify
 *  it under the terms of the GNU General Public License as published by
 *  the Free Software Foundation, either version 2 of the License, or
 *  (at your option) any later version.
 *
 *  NEST is distributed in the hope that it will be useful,
 *  but WITHOUT ANY WARRANTY; without even the implied warranty of
 *  MERCHANTABILITY or FITNESS FOR A PARTICULAR PURPOSE.  See the
 *  GNU General Public License for more details.
 *
 *  You should have received a copy of the GNU General Public License
 *  along with NEST.  If not, see <http://www.gnu.org/licenses/>.
 *
 */

#ifndef NETWORK_H
#define NETWORK_H
#include "config.h"
#include <vector>
#include <string>
#include <typeinfo>
#include "nest_types.h"
#include "nest_time.h"
#include "model.h"
#include "exceptions.h"
#include "proxynode.h"
#include "connection_manager.h"
#include "modelrange.h"
#include "event.h"
#include "compose.hpp"
#include "dictdatum.h"
#include <ostream>
#include <cmath>

#include "dirent.h"
#include "errno.h"

#include "sparse_node_array.h"
#include "randomgen.h"
#include "communicator.h"

#ifdef M_ERROR
#undef M_ERROR
#endif

#ifdef _OPENMP
#include <omp.h>
#endif

#ifdef HAVE_MUSIC
#include "music_event_handler.h"
#endif

/**
 * @file network.h
 * Declarations for class Network.
 */
class TokenArray;
class SLIInterpreter;

namespace nest
{

class Subnet;
class SiblingContainer;
class Event;
class Node;
class GenericConnBuilderFactory;
class GIDCollection;
class VPManager;

/**
 * @defgroup network Network access and administration
 * @brief Network administration and scheduling.
 * This module contains all classes which are involved in the
 * administration of the Network and the scheduling during
 * simulation.
 */

/**
 * Main administrative interface to the network.
 * Class Network is responsible for
 * -# Administration of Model objects.
 * -# Administration of network Nodes.
 * -# Administration of the simulation time.
 * -# Update and scheduling during simulation.
 * -# Memory cleanup at exit.
 *
 * @see Node
 * @see Model
 * @ingroup user_interface
 * @ingroup network
 */

/* BeginDocumentation
Name: kernel - Global properties of the simulation kernel.

Description:
(start here.)

Parameters:
  The following parameters can be set in the status dictionary.

  data_path                stringtype  - A path, where all data is written to (default is the
current directory)
  data_prefix              stringtype  - A common prefix for all data files
  dict_miss_is_error       booltype    - Whether missed dictionary entries are treated as errors
  local_num_threads        integertype - The local number of threads (cf. global_num_virt_procs)
  max_delay                doubletype  - The maximum delay in the network
  min_delay                doubletype  - The minimum delay in the network
  ms_per_tic               doubletype  - The number of miliseconds per tic (cf. tics_per_ms,
tics_per_step)
  network_size             integertype - The number of nodes in the network
  num_connections          integertype - The number of connections in the network
  num_processes            integertype - The number of MPI processes
  num_rec_processes        integertype - The number of MPI processes reserved for recording spikes
  num_sim_processes        integertype - The number of MPI processes reserved for simulating neurons
  off_grid_spiking         booltype    - Whether to transmit precise spike times in MPI communicatio
  print_time               booltype    - Whether to print progress information during the simulation
  resolution               doubletype  - The resolution of the simulation (in ms)
  tics_per_ms              doubletype  - The number of tics per milisecond (cf. ms_per_tic,
tics_per_step)
  tics_per_step            integertype - The number of tics per simulation time step (cf.
ms_per_tic, tics_per_ms)
  time                     doubletype  - The current simulation time
  total_num_virtual_procs  integertype - The total number of virtual processes (cf.
local_num_threads)
  to_do                    integertype - The number of steps yet to be simulated
  T_max                    doubletype  - The largest representable time value
  T_min                    doubletype  - The smallest representable time value
SeeAlso: Simulate, Node
*/

class Network
{
  friend class VPManager;
<<<<<<< HEAD
  friend class SimulationManager;
  friend class EventDeliveryManager;
=======
  friend class ConnectionBuilderManager;
>>>>>>> d2f0830a

private:
  Network( SLIInterpreter& );
  static Network* network_instance_;
  static bool created_network_instance_;

  Network( Network const& );        // Don't Implement
  void operator=( Network const& ); // Don't Implement

public:
  /**
   * Create/destroy and access the Network singleton.
   */
  static void create_network( SLIInterpreter& );
  static void destroy_network();
  static Network& get_network();

  ~Network();

  /**
   * Reset deletes all nodes and reallocates all memory pools for
   * nodes.
   * @note Threading parameters as well as random number state
   * are not reset. This has to be done manually.
   */
  void reset();

  /**
   * Reset number of threads to one, reset device prefix to the
   * empty string and call reset().
   */
  void reset_kernel();

  /**
   * Registers a fundamental model for use with the network.
   * @param   m     Model object.
   * @param   private_model  If true, model is not entered in modeldict.
   * @return void
   * @note The Network calls the Model object's destructor at exit.
   * @see register_model
   */
  void register_basis_model( Model& m, bool private_model = false );

  /**
   * Register a built-in model for use with the network.
   * Also enters the model in modeldict, unless private_model is true.
   * @param   m     Model object.
   * @param   private_model  If true, model is not entered in modeldict.
   * @return Model ID assigned by network
   * @note The Network calls the Model object's destructor at exit.
   */
  index register_model( Model& m, bool private_model = false );

  /**
   * Copy an existing model and register it as a new model.
   * This function allows users to create their own, cloned models.
   * @param old_id The id of the existing model.
   * @param new_name The name of the new model.
   * @retval Index, identifying the new Model object.
   * @see copy_synapse_prototype()
   */
  index copy_model( index old_id, std::string new_name );

  /**
   * Register a synapse prototype at the connection manager.
   */
  synindex register_synapse_prototype( ConnectorModel* cf );

  /**
   * Copy an existing synapse type.
   * @see copy_model(), ConnectionManager::copy_synapse_prototype()
   */
  int copy_synapse_prototype( index sc, std::string );

  /**
   * Return the model id for a given model name.
   */
  int get_model_id( const char[] ) const;

  /**
   * Return the Model for a given model ID.
   */
  Model* get_model( index ) const;

  /**
   * Add a number of nodes to the network.
   * This function creates n Node objects of Model m and adds them
   * to the Network at the current position.
   * @param m valid Model ID.
   * @param n Number of Nodes to be created. Defaults to 1 if not
   * specified.
   * @throws nest::UnknownModelID
   */
  index add_node( index m, long_t n = 1 );

  /**
   * Restore nodes from an array of status dictionaries.
   * The following entries must be present in each dictionary:
   * /model - with the name or index of a neuron mode.
   *
   * The following entries are optional:
   * /parent - the node is created in the parent subnet
   *
   * Restore nodes uses the current working node as root. Thus, all
   * GIDs in the status dictionaties are offset by the GID of the current
   * working node. This allows entire subnetworks to be copied.
   */
  void restore_nodes( const ArrayDatum& );

  /**
   * Set the state (observable dynamic variables) of a node to model defaults.
   * @see Node::init_state()
   */
  void init_state( index );

  /**
   * Return total number of network nodes.
   * The size also includes all Subnet objects.
   */
  index size() const;

  /**
   * Connect two nodes. The source node is defined by its global ID.
   * The target node is defined by the node. The connection is
   * established on the thread/process that owns the target node.
   *
   * The parameters delay and weight have the default value NAN.
   * NAN is a special value in cmath, which describes double values that
   * are not a number. If delay or weight is omitted in a connect call,
   * NAN indicates this and weight/delay are set only, if they are valid.
   *
   * \param s GID of the sending Node.
   * \param target Pointer to target Node.
   * \param target_thread Thread that hosts the target node.
   * \param syn The synapse model to use.
   * \param d Delay of the connection (in ms).
   * \param w Weight of the connection.
   */
  void connect( index s,
    Node* target,
    thread target_thread,
    index syn,
    double_t d = NAN,
    double_t w = NAN );

  /**
   * Connect two nodes. The source node is defined by its global ID.
   * The target node is defined by the node. The connection is
   * established on the thread/process that owns the target node.
   *
   * The parameters delay and weight have the default value NAN.
   * NAN is a special value in cmath, which describes double values that
   * are not a number. If delay or weight is omitted in an connect call,
   * NAN indicates this and weight/delay are set only, if they are valid.
   *
   * \param s GID of the sending Node.
   * \param target Pointer to target Node.
   * \param target_thread Thread that hosts the target node.
   * \param syn The synapse model to use.
   * \param params parameter dict to configure the synapse
   * \param d Delay of the connection (in ms).
   * \param w Weight of the connection.
   */
  void connect( index s,
    Node* target,
    thread target_thread,
    index syn,
    DictionaryDatum& params,
    double_t d = NAN,
    double_t w = NAN );

  /**
   * Connect two nodes. The source node is defined by its global ID.
   * The target node is defined by the node. The connection is
   * established on the thread/process that owns the target node.
   *
   * \param s GID of the sending Node.
   * \param target pointer to target Node.
   * \param target_thread thread that hosts the target node
   * \param params parameter dict to configure the synapse
   * \param syn The synapse model to use.
   */
  bool connect( index s, index r, DictionaryDatum& params, index syn );

  void subnet_connect( Subnet&, Subnet&, int, index syn );

  /**
   * Connect from an array of dictionaries.
   */
  void connect( ArrayDatum& connectome );

  void divergent_connect( index s,
    const TokenArray r,
    const TokenArray weights,
    const TokenArray delays,
    index syn );
  /**
   * Connect one source node with many targets.
   * The dictionary d contains arrays for all the connections of type syn.
   */

  void divergent_connect( index s, DictionaryDatum d, index syn );

  void random_divergent_connect( index s,
    const TokenArray r,
    index n,
    const TokenArray w,
    const TokenArray d,
    bool,
    bool,
    index syn );

  void convergent_connect( const TokenArray s,
    index r,
    const TokenArray weights,
    const TokenArray delays,
    index syn );

  /**
   * Specialized version of convegent_connect
   * called by random_convergent_connect threaded
   */
  void convergent_connect( const std::vector< index >& s_id,
    index r,
    const TokenArray& weight,
    const TokenArray& delays,
    index syn );

  void random_convergent_connect( const TokenArray s,
    index t,
    index n,
    const TokenArray w,
    const TokenArray d,
    bool,
    bool,
    index syn );

  /**
   * Use openmp threaded parallelization to speed up connection.
   * Parallelize over target list.
   */
  void random_convergent_connect( TokenArray s,
    TokenArray t,
    TokenArray n,
    TokenArray w,
    TokenArray d,
    bool,
    bool,
    index syn );

  DictionaryDatum get_connector_defaults( index sc );
  void set_connector_defaults( const index sc, const DictionaryDatum& d );

  DictionaryDatum get_synapse_status( index gid, index syn, port p, thread tid );
  void set_synapse_status( index gid, index syn, port p, thread tid, const DictionaryDatum& d );

  ArrayDatum get_connections( DictionaryDatum dict );

  Subnet* get_root() const; ///< return root subnet.
  Subnet* get_cwn() const;  ///< current working node.

  /**
   * Change current working node. The specified node must
   * exist and be a subnet.
   * @throws nest::IllegalOperation Target is no subnet.
   */
  void go_to( index );

  /**
   * Return true if NEST will be quit because of an error, false otherwise.
   */
  bool quit_by_error() const;

  /**
   * Return the exitcode that would be returned to the calling shell
   * if NEST would quit now.
   */
  int get_exitcode() const;

  void memory_info();

  void print( index, int );

  /**
   * Triggered by volume transmitter in update.
   * Triggeres updates for all connectors of dopamine synapses that
   * are registered with the volume transmitter with gid vt_gid.
   */
  void trigger_update_weight( const long_t vt_gid,
    const vector< spikecounter >& dopa_spikes,
    const double_t t_trig );


  /**
   * Return minimal connection delay.
   */
  delay get_min_delay() const;

  /**
   * Return maximal connection delay.
   */
  delay get_max_delay() const;

  /**
   * Get random number client of a thread.
   * Defaults to thread 0 to allow use in non-threaded
   * context.  One may consider to introduce an additional
   * RNG just for the non-threaded context.
   */
  librandom::RngPtr get_rng( thread thrd = 0 ) const;

  /**
   * Get global random number client.
   * This grng must be used synchronized from all threads.
   */
  librandom::RngPtr get_grng() const;

  /**
   * Return the number of processes used during simulation.
   * This functions returns the number of processes.
   * Since each process has the same number of threads, the total number
   * of threads is given by get_num_threads()*get_num_processes().
   */
  thread get_num_processes() const;

  /**
   * Get number of recording processes.
   */
  thread get_num_rec_processes() const;

  /**
   * Get number of simulating processes.
   */
  thread get_num_sim_processes() const;

  /**
   * Set number of recording processes, switches NEST to global
   * spike detection mode.
   *
   * @param nrp  number of recording processes
   * @param called_by_reset   pass true when calling from Scheduler::reset()
   *
   * @note The `called_by_reset` parameter is a cludge to avoid a chicken-and-egg
   *       problem when resetting the kernel. It surpresses a test for existing
   *       nodes, trusting that the kernel will immediately afterwards delete all
   *       existing nodes.
   */
  void set_num_rec_processes( int nrp, bool called_by_reset );

  /**
   * Return true, if the given Node is on the local machine
   */
  bool is_local_node( Node* ) const;

  /**
   * Return true, if the given gid is on the local machine
   */
  bool is_local_gid( index gid ) const;

  /**
   * @defgroup net_access Network access
   * Functions to access network nodes.
   */

  /**
   * Return pointer of the specified Node.
   * @param i Index of the specified Node.
   * @param thr global thread index of the Node.
   *
   * @throws nest::UnknownNode       Target does not exist in the network.
   *
   * @ingroup net_access
   */
  Node* get_node( index, thread thr = 0 );

  /**
   * Return the Subnet that contains the thread siblings.
   * @param i Index of the specified Node.
   *
   * @throws nest::NoThreadSiblingsAvailable     Node does not have thread siblings.
   *
   * @ingroup net_access
   */
  const SiblingContainer* get_thread_siblings( index n ) const;

  /**
   * Set properties of a Node. The specified node must exist.
   * @throws nest::UnknownNode       Target does not exist in the network.
   * @throws nest::UnaccessedDictionaryEntry  Non-proxy target did not read dict entry.
   * @throws TypeMismatch            Array is not a flat & homogeneous array of integers.
   */
  void set_status( index, const DictionaryDatum& );

  /**
   * Get properties of a node. The specified node must exist.
   * @throws nest::UnknownNode       Target does not exist in the network.
   */
  DictionaryDatum get_status( index );

  /**
   * Execute a SLI command in the neuron's namespace.
   */
  int execute_sli_protected( DictionaryDatum, Name );

  /**
   * Return a reference to the model dictionary.
   */
  const Dictionary& get_modeldict();

  /**
   * Return the synapse dictionary
   */
  const Dictionary& get_synapsedict() const;

  /**
   * Calibrate clock after resolution change.
   */
  void calibrate_clock();


  /**
   * Does the network contain copies of models created using CopyModel?
   */
  bool has_user_models() const;

  /**
   * Ensure that all nodes in the network have valid thread-local IDs.
   */
  void ensure_valid_thread_local_ids();


  /**
   * Returns true if unread dictionary items should be treated as error.
   */
  bool dict_miss_is_error() const;

#ifdef HAVE_MUSIC
public:
  /**
   * Register a MUSIC input port (portname) with the port list.
   * This will increment the counter of the respective entry in the
   * music_in_portlist.
   */
  void register_music_in_port( std::string portname );

  /**
   * Unregister a MUSIC input port (portname) from the port list.
   * This will decrement the counter of the respective entry in the
   * music_in_portlist and remove the entry if the counter is 0
   * after decrementing it.
   */
  void unregister_music_in_port( std::string portname );

  /**
   * Register a node (of type music_input_proxy) with a given MUSIC
   * port (portname) and a specific channel. The proxy will be
   * notified, if a MUSIC event is being received on the respective
   * channel and port.
   */
  void register_music_event_in_proxy( std::string portname, int channel, nest::Node* mp );

  /**
   * Set the acceptable latency (latency) for a music input port (portname).
   */
  void set_music_in_port_acceptable_latency( std::string portname, double_t latency );
  void set_music_in_port_max_buffered( std::string portname, int_t maxbuffered );
  /**
   * Data structure to hold variables and parameters associated with a port.
   */
  struct MusicPortData
  {
    MusicPortData( size_t n, double_t latency, int_t m )
      : n_input_proxies( n )
      , acceptable_latency( latency )
      , max_buffered( m )
    {
    }
    MusicPortData()
    {
    }
    size_t n_input_proxies; // Counter for number of music_input proxies
                            // connected to this port
    double_t acceptable_latency;
    int_t max_buffered;
  };

  /**
   * The mapping between MUSIC input ports identified by portname
   * and the corresponding port variables and parameters.
   * @see register_music_in_port()
   * @see unregister_music_in_port()
   */
  std::map< std::string, MusicPortData > music_in_portlist_;

  /**
   * The mapping between MUSIC input ports identified by portname
   * and the corresponding MUSIC event handler.
   */
  std::map< std::string, MusicEventHandler > music_in_portmap_;

  /**
   * Publish all MUSIC input ports that were registered using
   * Network::register_music_event_in_proxy().
   */
  void publish_music_in_ports_();

  /**
   * Call update() for each of the registered MUSIC event handlers
   * to deliver all queued events to the target music_in_proxies.
   */
  void update_music_event_handlers_( Time const&, const long_t, const long_t );
#endif

  void
  set_model_defaults_modified()
  {
    model_defaults_modified_ = true;
  }
  bool
  model_defaults_modified() const
  {
    return model_defaults_modified_;
  }

  Node* thread_lid_to_node( thread t, targetindex thread_local_id ) const;

private:
  /**
   * Initialize the network data structures.
   * init_() is used by the constructor and by reset().
   * @see reset()
   */
  void init_();
  void destruct_nodes_();
  void clear_models_( bool called_from_destructor = false );

  /**
   * Helper function to set properties on single node.
   * @param node to set properties for
   * @param dictionary containing properties
   * @param if true (default), access flags are called before
   *        each call so Node::set_status_()
   * @throws UnaccessedDictionaryEntry
   */
  void set_status_single_node_( Node&, const DictionaryDatum&, bool clear_flags = true );

  SLIInterpreter& interpreter_;
  SparseNodeArray local_nodes_; //!< The network as sparse array of local nodes
  ConnectionManager connection_manager_;

  Subnet* root_;    //!< Root node.
  Subnet* current_; //!< Current working node (for insertion).

  /* BeginDocumentation
     Name: synapsedict - Dictionary containing all synapse models.
     Description:
     'synapsedict info' shows the contents of the dictionary
     FirstVersion: October 2005
     Author: Jochen Martin Eppler
     SeeAlso: info
  */
  Dictionary* synapsedict_; //!< Dictionary for synapse models.

  /* BeginDocumentation
     Name: modeldict - dictionary containing all devices and models of NEST
     Description:
     'modeldict info' shows the contents of the dictionary
     SeeAlso: info, Device, RecordingDevice, iaf_neuron, subnet
  */
  Dictionary* modeldict_; //!< Dictionary for models.

  Model* siblingcontainer_model; //!< The model for the SiblingContainer class

  /**
   * The list of clean models. The first component of the pair is a
   * pointer to the actual Model, the second is a flag indicating if
   * the model is private. Private models are not entered into the
   * modeldict.
   */
  std::vector< std::pair< Model*, bool > > pristine_models_;

  std::vector< Model* > models_; //!< The list of available models
  std::vector< std::vector< Node* > >
    proxy_nodes_; //!< Placeholders for remote nodes, one per thread
  std::vector< Node* >
    dummy_spike_sources_; //!< Placeholders for spiking remote nodes, one per thread

<<<<<<< HEAD
  std::vector< GenericConnBuilderFactory* >
    connbuilder_factories_; //! ConnBuilder factories, indexed by connruledict_ elements.
=======
  Modelrangemanager node_model_ids_; //!< Records the model id of each neuron in the network
>>>>>>> d2f0830a

  bool dict_miss_is_error_; //!< whether to throw exception on missed dictionary entries

  bool model_defaults_modified_; //!< whether any model defaults have been modified

  /************ Previously Scheduler ***************/
public:

  /**
   * Return the process id for a given virtual process. The real process' id
   * of a virtual process is defined by the relation: p = (vp mod P), where
   * P is the total number of processes.
   */
  thread get_process_id( thread vp ) const;

private:
  /******** Member functions former owned by the scheduler ********/

  void init_scheduler_();

  /**
   * Prepare nodes for simulation and register nodes in node_list.
   * Calls prepare_node_() for each pertaining Node.
   * @see prepare_node_()
   */
  void prepare_nodes();

  /**
   * Initialized buffers, register in list of nodes to update/finalize.
   * @see prepare_nodes()
   */
  void prepare_node_( Node* );

  /**
   * Invoke finalize() on nodes registered for finalization.
   */
  void finalize_nodes();



  void create_rngs_( const bool ctor_call = false );
  void create_grng_( const bool ctor_call = false );

  /**
   * Update delay extrema to current values.
   *
   * Static since it only operates in static variables. This allows it to be
   * called from const-method get_status() as well.
   */
  void update_delay_extrema_();


  /**
   * Create up-to-date vector of local nodes, nodes_vec_.
   *
   * This method also sets the thread-local ID on all local nodes.
   */
  void update_nodes_vec_();


  /**
   * Increment total number of global spike detectors by 1
   */
  void increment_n_gsd();

  /**
   * Get total number of global spike detectors
   */
  index get_n_gsd();

private:
  /******** Member variables former owned by the scheduler ********/
  bool initialized_;

  index n_rec_procs_; //!< MPI processes dedicated for recording devices
  index n_sim_procs_; //!< MPI processes used for simulation

  index n_gsd_; //!< Total number of global spike detectors, used for distributing them over
                //!< recording processes

  vector< vector< Node* > > nodes_vec_; //!< Nodelists for unfrozen nodes
  index nodes_vec_network_size_;        //!< Network size when nodes_vec_ was last updated


  bool print_time_; //!< Indicates whether time should be printed during simulations (or not)

  std::vector< long_t > rng_seeds_; //!< The seeds of the local RNGs. These do not neccessarily
                                    //!< describe the state of the RNGs.

  long_t
    grng_seed_; //!< The seed of the global RNG, not neccessarily describing the state of the GRNG.

  delay min_delay_; //!< Value of the smallest delay in the network.

  delay max_delay_; //!< Value of the largest delay in the network in steps.

  /**
   * Vector of random number generators for threads.
   * There must be PRECISELY one rng per thread.
   */
  vector< librandom::RngPtr > rng_;

  /**
   * Global random number generator.
   * This rng must be synchronized on all threads
   */
  librandom::RngPtr grng_;
};

inline Network&
Network::get_network()
{
  assert( created_network_instance_ );
  return *network_instance_;
}


inline bool
Network::quit_by_error() const
{
  Token t = interpreter_.baselookup( Name( "systemdict" ) );
  DictionaryDatum systemdict = getValue< DictionaryDatum >( t );
  t = systemdict->lookup( Name( "errordict" ) );
  DictionaryDatum errordict = getValue< DictionaryDatum >( t );
  return getValue< bool >( errordict, "quitbyerror" );
}

inline int
Network::get_exitcode() const
{
  Token t = interpreter_.baselookup( Name( "statusdict" ) );
  DictionaryDatum statusdict = getValue< DictionaryDatum >( t );
  return getValue< long >( statusdict, "exitcode" );
}

inline index
Network::size() const
{
  return local_nodes_.get_max_gid() + 1;
}

inline Node*
Network::thread_lid_to_node( thread t, targetindex thread_local_id ) const
{
  return nodes_vec_[ t ][ thread_local_id ];
}

inline DictionaryDatum
Network::get_synapse_status( index gid, index syn, port p, thread tid )
{
  return connection_manager_.get_synapse_status( gid, syn, p, tid );
}

inline void
Network::set_synapse_status( index gid, index syn, port p, thread tid, const DictionaryDatum& d )
{
  connection_manager_.set_synapse_status( gid, syn, p, tid, d );
}

inline ArrayDatum
Network::get_connections( DictionaryDatum params )
{
  return connection_manager_.get_connections( params );
}

inline void
Network::set_connector_defaults( const index sc, const DictionaryDatum& d )
{
  connection_manager_.set_prototype_status( sc, d );
}

inline DictionaryDatum
Network::get_connector_defaults( index sc )
{
  return connection_manager_.get_prototype_status( sc );
}

inline synindex
Network::register_synapse_prototype( ConnectorModel* cm )
{
  return connection_manager_.register_synapse_prototype( cm );
}

inline int
Network::copy_synapse_prototype( index sc, std::string name )
{
  return connection_manager_.copy_synapse_prototype( sc, name );
}

inline Subnet*
Network::get_root() const
{
  return root_;
}

inline Subnet*
Network::get_cwn( void ) const
{
  return current_;
}

inline thread
Network::get_num_processes() const
{
  return Communicator::get_num_processes();
}

inline thread
Network::get_num_rec_processes() const
{
  return n_rec_procs_;
}

inline thread
Network::get_num_sim_processes() const
{
  return n_sim_procs_;
}

inline bool
Network::is_local_gid( index gid ) const
{
  return local_nodes_.get_node_by_gid( gid ) != 0;
}

inline delay
Network::get_min_delay() const
{
  return min_delay_;
}

inline delay
Network::get_max_delay() const
{
  return max_delay_;
}

inline void
Network::trigger_update_weight( const long_t vt_gid,
  const vector< spikecounter >& dopa_spikes,
  const double_t t_trig )
{
  connection_manager_.trigger_update_weight( vt_gid, dopa_spikes, t_trig );
}

inline librandom::RngPtr
Network::get_rng( thread t ) const
{
  assert( t < static_cast< thread >( rng_.size() ) );
  return rng_[ t ];
}

inline librandom::RngPtr
Network::get_grng() const
{
  return grng_;
}

inline Model*
Network::get_model( index m ) const
{
  if ( m >= models_.size() || models_[ m ] == 0 )
    throw UnknownModelID( m );

  return models_[ m ];
}



inline const Dictionary&
Network::get_modeldict()
{
  assert( modeldict_ != 0 );
  return *modeldict_;
}

inline const Dictionary&
Network::get_synapsedict() const
{
  assert( synapsedict_ != 0 );
  return *synapsedict_;
}

inline bool
Network::has_user_models() const
{
  return models_.size() > pristine_models_.size();
}

inline bool
Network::dict_miss_is_error() const
{
  return dict_miss_is_error_;
}

typedef lockPTR< Network > NetPtr;

//!< Functor to compare Models by their name.
class ModelComp : public std::binary_function< int, int, bool >
{
  const std::vector< Model* >& models;

public:
  ModelComp( const vector< Model* >& nmodels )
    : models( nmodels )
  {
  }
  bool operator()( int a, int b )
  {
    return models[ a ]->get_name() < models[ b ]->get_name();
  }
};

/****** former Scheduler functions ******/

inline void
Network::prepare_node_( Node* n )
{
  // Frozen nodes are initialized and calibrated, so that they
  // have ring buffers and can accept incoming spikes.
  n->init_buffers();
  n->calibrate();
}


inline void
Network::increment_n_gsd()
{
  ++n_gsd_;
}

inline index
Network::get_n_gsd()
{
  return n_gsd_;
}

inline void
Network::ensure_valid_thread_local_ids()
{
  update_nodes_vec_();
}

} // namespace

#endif<|MERGE_RESOLUTION|>--- conflicted
+++ resolved
@@ -141,12 +141,9 @@
 class Network
 {
   friend class VPManager;
-<<<<<<< HEAD
   friend class SimulationManager;
+  friend class ConnectionBuilderManager;
   friend class EventDeliveryManager;
-=======
-  friend class ConnectionBuilderManager;
->>>>>>> d2f0830a
 
 private:
   Network( SLIInterpreter& );
@@ -717,7 +714,6 @@
      SeeAlso: info, Device, RecordingDevice, iaf_neuron, subnet
   */
   Dictionary* modeldict_; //!< Dictionary for models.
-
   Model* siblingcontainer_model; //!< The model for the SiblingContainer class
 
   /**
@@ -733,18 +729,7 @@
     proxy_nodes_; //!< Placeholders for remote nodes, one per thread
   std::vector< Node* >
     dummy_spike_sources_; //!< Placeholders for spiking remote nodes, one per thread
-
-<<<<<<< HEAD
-  std::vector< GenericConnBuilderFactory* >
-    connbuilder_factories_; //! ConnBuilder factories, indexed by connruledict_ elements.
-=======
-  Modelrangemanager node_model_ids_; //!< Records the model id of each neuron in the network
->>>>>>> d2f0830a
-
-  bool dict_miss_is_error_; //!< whether to throw exception on missed dictionary entries
-
   bool model_defaults_modified_; //!< whether any model defaults have been modified
-
   /************ Previously Scheduler ***************/
 public:
 

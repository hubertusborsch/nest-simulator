--- conflicted
+++ resolved
@@ -33,8 +33,8 @@
 #include "stopwatch.h"
 
 // Includes from nestkernel:
+#include "mpi_manager.h" // OffGridSpike
 #include "event.h"
-#include "mpi_manager.h" // OffGridSpike
 #include "nest_time.h"
 #include "nest_types.h"
 #include "node.h"
@@ -116,6 +116,11 @@
   void send_secondary( Node& source, SecondaryEvent& e );
 
   /**
+   * Send event e to all targets of node source on thread t
+   */
+  void send_local( thread t, Node& source, Event& e );
+
+  /**
    * Add global id of event sender to the spike_register.
    * An event sent through this method will remain in the queue until
    * the network time has advanced by min_delay_ steps. After this period
@@ -132,11 +137,7 @@
    * in a synchronised (single threaded) state.
    * @see send_to_targets()
    */
-<<<<<<< HEAD
   void send_remote( thread tid, SpikeEvent&, const long lag = 0 );
-=======
-  void send_remote( thread p, SpikeEvent&, const long lag = 0 );
->>>>>>> 1fd378f8
 
   void send_remote( thread t, SecondaryEvent& e );
 
@@ -158,11 +159,7 @@
    * in a synchronised (single threaded) state.
    * @see send_to_targets()
    */
-<<<<<<< HEAD
   void send_off_grid_remote( thread tid, SpikeEvent& e, const long lag = 0 );
-=======
-  void send_offgrid_remote( thread p, SpikeEvent&, const long lag = 0 );
->>>>>>> 1fd378f8
 
   /**
    * Send event e directly to its target node. This should be
@@ -269,7 +266,12 @@
    */
   void init_moduli();
 
-<<<<<<< HEAD
+  /**
+   * Set cumulative time measurements for collocating buffers
+   * and for communication to zero; set local spike counter to zero.
+   */
+  virtual void reset_timers_counters();
+
   Stopwatch sw_collocate;
   Stopwatch sw_communicate;
   Stopwatch sw_deliver;
@@ -283,13 +285,6 @@
   unsigned int comm_rounds_target_data;
   unsigned int comm_steps_spike_data;
   unsigned int comm_rounds_spike_data;
-=======
-  /**
-   * Set cumulative time measurements for collocating buffers
-   * and for communication to zero; set local spike counter to zero.
-   */
-  virtual void reset_timers_counters();
->>>>>>> 1fd378f8
 
 private:
   /**
@@ -431,12 +426,8 @@
    * - Third dim: lag
    * - Fourth dim: Target (will be converted in SpikeData)
    */
-<<<<<<< HEAD
   std::vector< std::vector< std::vector< std::vector< Target > > >* >
     spike_register_5g_;
-=======
-  std::vector< std::vector< std::vector< unsigned int > > > spike_register_;
->>>>>>> 1fd378f8
 
   /**
    * Register for gids of precise neurons that spiked. This is a 4-dim
@@ -456,43 +447,6 @@
    * after serialization.
    */
   std::vector< std::vector< unsigned int > > secondary_events_buffer_;
-<<<<<<< HEAD
-=======
-
-  /**
-   * Buffer containing the gids of local neurons that spiked in the
-   * last min_delay_ interval. The single slices are separated by a
-   * marker value.
-   */
-  std::vector< unsigned int > local_grid_spikes_;
-
-  /**
-   * Buffer containing the gids of all neurons that spiked in the
-   * last min_delay_ interval. The single slices are separated by a
-   * marker value
-   */
-  std::vector< unsigned int > global_grid_spikes_;
-
-  /**
-   * Buffer containing the gids and offsets for local neurons that
-   * fired off-grid spikes in the last min_delay_ interval. The
-   * single slices are separated by a marker value.
-   */
-  std::vector< OffGridSpike > local_offgrid_spikes_;
-
-  /**
-   * Buffer containing the gids and offsets for all neurons that
-   * fired off-grid spikes in the last min_delay_ interval. The
-   * single slices are separated by a marker value.
-   */
-  std::vector< OffGridSpike > global_offgrid_spikes_;
-
-  /**
-   * Buffer containing the starting positions for the spikes from
-   * each process within the global_(off)grid_spikes_ buffer.
-   */
-  std::vector< int > displacements_;
->>>>>>> 1fd378f8
 
   /**
    * Marker Value to be put between the data fields from different time
@@ -500,7 +454,24 @@
    */
   const unsigned int comm_marker_;
 
-<<<<<<< HEAD
+  /**
+   * Time that was spent on collocation of MPI buffers during the last call to
+   * simulate.
+   */
+  double time_collocate_;
+
+  /**
+   * Time that was spent on communication of events during the last call to
+   * simulate.
+   */
+  double time_communicate_;
+
+  /**
+   * Number of generated spike events (both off- and on-grid) during the last
+   * call to simulate.
+   */
+  unsigned long local_spike_counter_;
+
   std::vector< SpikeData > send_buffer_spike_data_;
   std::vector< SpikeData > recv_buffer_spike_data_;
   std::vector< OffGridSpikeData > send_buffer_off_grid_spike_data_;
@@ -516,25 +487,6 @@
   bool buffer_size_spike_data_has_changed_;  //!< whether size of MPI buffer for
                                              //communication of spikes was
                                              //changed
-=======
-  /**
-   * Time that was spent on collocation of MPI buffers during the last call to
-   * simulate.
-   */
-  double time_collocate_;
-
-  /**
-   * Time that was spent on communication of events during the last call to
-   * simulate.
-   */
-  double time_communicate_;
-
-  /**
-   * Number of generated spike events (both off- and on-grid) during the last
-   * call to simulate.
-   */
-  unsigned long local_spike_counter_;
->>>>>>> 1fd378f8
 };
 
 inline void
@@ -576,7 +528,6 @@
 }
 
 inline void
-<<<<<<< HEAD
 EventDeliveryManager::clean_spike_register_( const thread tid )
 {
   for ( std::vector< std::vector< std::vector< Target > > >::iterator it =
@@ -615,24 +566,6 @@
 EventDeliveryManager::send_to_node( Event& e )
 {
   e();
-=======
-EventDeliveryManager::send_remote( thread t, SpikeEvent& e, const long lag )
-{
-  // Put the spike in a buffer for the remote machines
-  for ( int i = 0; i < e.get_multiplicity(); ++i )
-    spike_register_[ t ][ lag ].push_back( e.get_sender().get_gid() );
-}
-
-inline void
-EventDeliveryManager::send_offgrid_remote( thread t,
-  SpikeEvent& e,
-  const long lag )
-{
-  // Put the spike in a buffer for the remote machines
-  OffGridSpike ogs( e.get_sender().get_gid(), e.get_offset() );
-  for ( int i = 0; i < e.get_multiplicity(); ++i )
-    offgrid_spike_register_[ t ][ lag ].push_back( ogs );
->>>>>>> 1fd378f8
 }
 
 inline bool

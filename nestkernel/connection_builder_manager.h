/*
 *  connection_builder_manager.h
 *
 *  This file is part of NEST.
 *
 *  Copyright (C) 2004 The NEST Initiative
 *
 *  NEST is free software: you can redistribute it and/or modify
 *  it under the terms of the GNU General Public License as published by
 *  the Free Software Foundation, either version 2 of the License, or
 *  (at your option) any later version.
 *
 *  NEST is distributed in the hope that it will be useful,
 *  but WITHOUT ANY WARRANTY; without even the implied warranty of
 *  MERCHANTABILITY or FITNESS FOR A PARTICULAR PURPOSE.  See the
 *  GNU General Public License for more details.
 *
 *  You should have received a copy of the GNU General Public License
 *  along with NEST.  If not, see <http://www.gnu.org/licenses/>.
 *
 */

#ifndef CONNECTIONBUILDER_MANAGER_H
#define CONNECTIONBUILDER_MANAGER_H

// C++ includes:
#include <string>
#include <vector>

// Includes from libnestutil:
#include "manager_interface.h"
#include "sparsetable.h"

// Includes from nestkernel:
#include "conn_builder.h"
#include "gid_collection.h"
#include "nest_time.h"
#include "nest_timeconverter.h"
#include "nest_types.h"
#include "source_table.h"
#include "target_table.h"
#include "target_table_devices.h"

// Includes from sli:
#include "arraydatum.h"
#include "dict.h"
#include "dictdatum.h"

namespace nest
{
class ConnectorBase;
class HetConnector;
class GenericConnBuilderFactory;
class spikecounter;
class Node;
class Subnet;
class Event;
class SecondaryEvent;
class DelayChecker;
<<<<<<< HEAD
struct SpikeData;
=======
class GrowthCurve;
>>>>>>> 76df890d

typedef google::sparsetable< ConnectorBase* > tSConnector; // for all neurons having targets
typedef std::vector< tSConnector > tVSConnector;           // for all threads

typedef std::vector< DelayChecker > tVDelayChecker; // each thread checks delays themselve

typedef std::vector< size_t > tVCounter;     // each synapse type has a counter
typedef std::vector< tVCounter > tVVCounter; // and each threads counts for all its synapses

class ConnectionBuilderManager : public ManagerInterface
{
  friend class SimulationManager; // update_delay_extrema_
public:
  ConnectionBuilderManager();
  virtual ~ConnectionBuilderManager();

  virtual void initialize();
  virtual void finalize();

  virtual void set_status( const DictionaryDatum& );
  virtual void get_status( DictionaryDatum& );

  DictionaryDatum& get_connruledict();

  /**
   * Add a connectivity rule, i.e. the respective ConnBuilderFactory.
   */
  template < typename ConnBuilder >
  void register_conn_builder( const std::string& name );

  ConnBuilder* get_conn_builder( const std::string& name,
    const GIDCollection& sources,
    const GIDCollection& targets,
    const DictionaryDatum& conn_spec,
    const DictionaryDatum& syn_spec );

  /**
   * Create connections.
   */
  void connect( const GIDCollection&,
    const GIDCollection&,
    const DictionaryDatum&,
    const DictionaryDatum& );

  /**
   * Connect two nodes. The source node is defined by its global ID.
   * The target node is defined by the node. The connection is
   * established on the thread/process that owns the target node.
   *
   * The parameters delay and weight have the default value NAN.
   * NAN is a special value in cmath, which describes double values that
   * are not a number. If delay or weight is omitted in a connect call,
   * NAN indicates this and weight/delay are set only, if they are valid.
   *
   * \param s GID of the sending Node.
   * \param target Pointer to target Node.
   * \param target_thread Thread that hosts the target node.
   * \param syn The synapse model to use.
   * \param d Delay of the connection (in ms).
   * \param w Weight of the connection.
   */
  void connect( index s,
    Node* target,
    thread target_thread,
    index syn,
    double_t d = NAN,
    double_t w = NAN );

  /**
   * Connect two nodes. The source node is defined by its global ID.
   * The target node is defined by the node. The connection is
   * established on the thread/process that owns the target node.
   *
   * The parameters delay and weight have the default value NAN.
   * NAN is a special value in cmath, which describes double values that
   * are not a number. If delay or weight is omitted in an connect call,
   * NAN indicates this and weight/delay are set only, if they are valid.
   *
   * \param s GID of the sending Node.
   * \param target Pointer to target Node.
   * \param target_thread Thread that hosts the target node.
   * \param syn The synapse model to use.
   * \param params parameter dict to configure the synapse
   * \param d Delay of the connection (in ms).
   * \param w Weight of the connection.
   */
  void connect( index s,
    Node* target,
    thread target_thread,
    index syn,
    DictionaryDatum& params,
    double_t d = NAN,
    double_t w = NAN );

  /**
   * Connect two nodes. The source node is defined by its global ID.
   * The target node is defined by the node. The connection is
   * established on the thread/process that owns the target node.
   *
   * \param s GID of the sending Node.
   * \param target pointer to target Node.
   * \param target_thread thread that hosts the target node
   * \param params parameter dict to configure the synapse
   * \param syn The synapse model to use.
   */
  bool connect( index s, index r, DictionaryDatum& params, index syn );

  void disconnect( Node& target, index sgid, thread target_thread, index syn_id );

  void subnet_connect( Subnet&, Subnet&, int, index syn );

  /**
   * Connect from an array of dictionaries.
   */
  bool connect( ArrayDatum& connectome );

  void divergent_connect( index s,
    const TokenArray& r,
    const TokenArray& weights,
    const TokenArray& delays,
    index syn );
  /**
   * Connect one source node with many targets.
   * The dictionary d contains arrays for all the connections of type syn.
   */

  void divergent_connect( index s, DictionaryDatum d, index syn );

  void random_divergent_connect( index s,
    const TokenArray& r,
    index n,
    const TokenArray& w,
    const TokenArray& d,
    bool,
    bool,
    index syn );

  void convergent_connect( const TokenArray& s,
    index r,
    const TokenArray& weights,
    const TokenArray& delays,
    index syn );

  /**
   * Specialized version of convegent_connect
   * called by random_convergent_connect threaded
   */
  void convergent_connect( const std::vector< index >& s_id,
    index r,
    const TokenArray& weight,
    const TokenArray& delays,
    index syn );

  void random_convergent_connect( const TokenArray& s,
    index t,
    index n,
    const TokenArray& w,
    const TokenArray& d,
    bool,
    bool,
    index syn );

  /**
   * Use openmp threaded parallelization to speed up connection.
   * Parallelize over target list.
   */
  void random_convergent_connect( TokenArray& s,
    TokenArray& t,
    TokenArray& n,
    TokenArray& w,
    TokenArray& d,
    bool,
    bool,
    index syn );

  // aka conndatum GetStatus
  DictionaryDatum get_synapse_status( index gid, synindex syn, port p, thread tid );
  // aka conndatum SetStatus
  void set_synapse_status( index gid, synindex syn, port p, thread tid, const DictionaryDatum& d );


  /**
   * Return connections between pairs of neurons.
   * The params dictionary can have the following entries:
   * 'source' a token array with GIDs of source neurons.
   * 'target' a token array with GIDs of target neuron.
   * If either of these does not exist, all neuron are used for the respective entry.
   * 'synapse_model' name of the synapse model, or all synapse models are searched.
   * 'synapse_label' label (long_t) of the synapse, or all synapses are searched.
   * The function then iterates all entries in source and collects the connection IDs to all neurons
   * in target.
   */
  ArrayDatum get_connections( DictionaryDatum dict ) const;

  void get_connections( ArrayDatum& connectome,
    TokenArray const* source,
    TokenArray const* target,
    size_t syn_id,
    long_t synapse_label ) const;

  /**
   * Returns the number of connections in the network.
   */
  size_t get_num_connections() const;

  /**
   * Returns the number of connections of this synapse type.
   */
  size_t get_num_connections( synindex syn_id ) const;

  void get_sources( std::vector< index > targets,
    std::vector< std::vector< index > >& sources,
    index synapse_model );
  void get_targets( std::vector< index > sources,
    std::vector< std::vector< index > >& targets,
    index synapse_model );

  /**
   * Triggered by volume transmitter in update.
   * Triggeres updates for all connectors of dopamine synapses that
   * are registered with the volume transmitter with gid vt_gid.
   */
  void trigger_update_weight( const long_t vt_gid,
    const std::vector< spikecounter >& dopa_spikes,
    const double_t t_trig );

  /**
   * Return minimal connection delay, which is precomputed by update_delay_extrema_().
   */
  delay get_min_delay() const;

  /**
   * Return maximal connection delay, which is precomputed by update_delay_extrema_().
   */
  delay get_max_delay() const;

  bool get_user_set_delay_extrema() const;

  void send( thread t, index sgid, Event& e );

<<<<<<< HEAD
  void send_5g( thread tid, synindex syn_index, unsigned int lcid, Event& e );

  /**
   * Send event e to all device targets of source s_gid
   */
  void send_to_devices( thread tid, const index s_gid, Event& e );
=======
  void send_secondary( thread t, SecondaryEvent& e );
>>>>>>> 76df890d

  /**
   * Send event e to all targets of node source on thread t
   */
  // void send_local( thread t, Node& source, Event& e );

  /**
   * Resize the structures for the Connector objects if necessary.
   * This function should be called after number of threads, min_delay, max_delay,
   * and time representation have been changed in the scheduler.
   * The TimeConverter is used to convert times from the old to the new representation.
   * It is also forwarding the calibration
   * request to all ConnectorModel objects.
   */
  void calibrate( const TimeConverter& );

  /**
   * Returns the delay checker for the current thread.
   */
  DelayChecker& get_delay_checker();

  bool is_source_table_cleared() const;

  void prepare_target_table( const thread tid );

  bool get_next_spike_data( const thread tid, const thread current_tid, const index lid, index& rank, SpikeData& next_spike_data, const unsigned int rank_start, const unsigned int rank_end);

  void reject_last_spike_data( const thread tid, const thread current_tid, const index lid );

  void get_next_target_data( const thread tid, TargetData& next_target_data, const unsigned int rank_start, const unsigned int rank_end );

  void reject_last_target_data( const thread tid );

  void save_source_table_entry_point( const thread tid );

  void reset_source_table_entry_point( const thread tid );

  void restore_source_table_entry_point( const thread tid );

  void add_target( const thread tid, const TargetData& target_data);

private:
  /**
   * Update delay extrema to current values.
   *
   * Static since it only operates in static variables. This allows it to be
   * called from const-method get_status() as well.
   */
  void update_delay_extrema_();

  /**
   * This method queries and finds the minimum delay
   * of all local connections
   */
  const Time get_min_delay_time_() const;

  /**
   * This method queries and finds the minimum delay
   * of all local connections
   */
  const Time get_max_delay_time_() const;

  /**
   * Deletes all connections and also frees the PMA.
   */
  void delete_connections_();

  //! deletes all (postsynaptic) connections and frees the PMA.
  void delete_connections_5g_();

  // ConnectorBase* validate_source_entry_( thread tid, index s_gid, synindex syn_id );

  /**
   * connect_ is used to establish a connection between a sender and
   * receiving node which both have proxies.
   *
   * The parameters delay and weight have the default value NAN.
   * NAN is a special value in cmath, which describes double values that
   * are not a number. If delay or weight is omitted in an connect call,
   * NAN indicates this and weight/delay are set only, if they are valid.
   *
   * \param s A reference to the sending Node.
   * \param r A reference to the receiving Node.
   * \param s_gid The global id of the sending Node.
   * \param tid The thread of the target node.
   * \param syn The synapse model to use.
   * \param d The delay of the connection (optional).
   * \param w The weight of the connection (optional).
   * \param p The parameters for the connection.
   */
  void connect_( Node& s,
    Node& r,
    index s_gid,
    thread tid,
    index syn,
    double_t d = NAN,
    double_t w = NAN );
  void connect_( Node& s,
    Node& r,
    index s_gid,
    thread tid,
    index syn,
    DictionaryDatum& p,
    double_t d = NAN,
    double_t w = NAN );

  /**
   * connect_to_device_ is used to establish a connection between a sender and
   * receiving node if the sender has proxies, and the receiver does not.
   *
   * The parameters delay and weight have the default value NAN.
   * NAN is a special value in cmath, which describes double values that
   * are not a number. If delay or weight is omitted in an connect call,
   * NAN indicates this and weight/delay are set only, if they are valid.
   *
   * \param s A reference to the sending Node.
   * \param r A reference to the receiving Node.
   * \param s_gid The global id of the sending Node.
   * \param tid The thread of the target node.
   * \param syn The synapse model to use.
   * \param d The delay of the connection (optional).
   * \param w The weight of the connection (optional).
   * \param p The parameters for the connection.
   */
  void connect_to_device_( Node& s,
    Node& r,
    index s_gid,
    thread tid,
    index syn,
    double_t d = NAN,
    double_t w = NAN );
  void connect_to_device_( Node& s,
    Node& r,
    index s_gid,
    thread tid,
    index syn,
    DictionaryDatum& p,
    double_t d = NAN,
    double_t w = NAN );

  /**
   * connect_from_device_ is used to establish a connection between a sender and
   * receiving node if the sender has proxies, and the receiver does not.
   *
   * The parameters delay and weight have the default value NAN.
   * NAN is a special value in cmath, which describes double values that
   * are not a number. If delay or weight is omitted in an connect call,
   * NAN indicates this and weight/delay are set only, if they are valid.
   *
   * \param s A reference to the sending Node.
   * \param r A reference to the receiving Node.
   * \param s_gid The global id of the sending Node.
   * \param tid The thread of the target node.
   * \param syn The synapse model to use.
   * \param d The delay of the connection (optional).
   * \param w The weight of the connection (optional).
   * \param p The parameters for the connection.
   */
  void connect_from_device_( Node& s,
    Node& r,
    index s_gid,
    thread tid,
    index syn,
    double_t d = NAN,
    double_t w = NAN );
  void connect_from_device_( Node& s,
    Node& r,
    index s_gid,
    thread tid,
    index syn,
    DictionaryDatum& p,
    double_t d = NAN,
    double_t w = NAN );

  /**
   * A 3-dim structure to hold the Connector objects which in turn hold the connection
   * information.
   * - First dim: A std::vector for each local thread
   * - Second dim: A std::vector for each node on each thread
   * - Third dim: A std::vector for each synapse prototype, holding the Connector objects
   */
  tVSConnector connections_;

  /** A structure to hold the Connector objects which in turn hold the
   * connection information. Corresponds to a three dimensional
   * structure: threads|synapses|connections */
  std::vector< HetConnector* > connections_5g_;

  /**
   * A structure to hold the global ids of presynaptic neurons during
   * postsynaptic connection creation, before the connection
   * information has been transferred to the presynaptic side.
   * Internally arragend in a 3d structure: threads|synapses|gids
   */
  SourceTable source_table_;

  /** A structure to hold the information about targets for each
   * neuron on the presynaptic side. Internally arranged in a 3d
   * structure: threads|localnodes|targets
   */
  TargetTable target_table_;

  TargetTableDevices target_table_devices_;

  tVDelayChecker delay_checkers_;

  /** A structure to count the number of synapses of a specific
   * type. Arranged in a 2d structure: threads|synapsetypes.
   */
  tVVCounter vv_num_connections_;

  /**
   * BeginDocumentation
   * Name: connruledict - dictionary containing all connectivity rules
   * Description:
   * This dictionary provides the connection rules that can be used
   * in Connect.
   * 'connruledict info' shows the contents of the dictionary.
   * SeeAlso: Connect
   */
  DictionaryDatum connruledict_; //!< Dictionary for connection rules.

  std::vector< GenericConnBuilderFactory* >
    connbuilder_factories_; //! ConnBuilder factories, indexed by connruledict_ elements.

  delay min_delay_; //!< Value of the smallest delay in the network.

  delay max_delay_; //!< Value of the largest delay in the network in steps.
};

inline DictionaryDatum&
ConnectionBuilderManager::get_connruledict()
{
  return connruledict_;
}

inline delay
ConnectionBuilderManager::get_min_delay() const
{
  return min_delay_;
}

inline delay
ConnectionBuilderManager::get_max_delay() const
{
  return max_delay_;
}

inline bool
ConnectionBuilderManager::is_source_table_cleared() const
{
  return source_table_.is_cleared();
}

} // namespace nest

#endif /* CONNECTIONBUILDER_MANAGER_H */<|MERGE_RESOLUTION|>--- conflicted
+++ resolved
@@ -57,11 +57,8 @@
 class Event;
 class SecondaryEvent;
 class DelayChecker;
-<<<<<<< HEAD
+class GrowthCurve;
 struct SpikeData;
-=======
-class GrowthCurve;
->>>>>>> 76df890d
 
 typedef google::sparsetable< ConnectorBase* > tSConnector; // for all neurons having targets
 typedef std::vector< tSConnector > tVSConnector;           // for all threads
@@ -302,21 +299,19 @@
 
   void send( thread t, index sgid, Event& e );
 
-<<<<<<< HEAD
+  void send_secondary( thread t, SecondaryEvent& e );
+
   void send_5g( thread tid, synindex syn_index, unsigned int lcid, Event& e );
 
   /**
    * Send event e to all device targets of source s_gid
    */
   void send_to_devices( thread tid, const index s_gid, Event& e );
-=======
-  void send_secondary( thread t, SecondaryEvent& e );
->>>>>>> 76df890d
 
   /**
    * Send event e to all targets of node source on thread t
    */
-  // void send_local( thread t, Node& source, Event& e );
+  void send_local( thread t, Node& source, Event& e );
 
   /**
    * Resize the structures for the Connector objects if necessary.
@@ -337,6 +332,8 @@
 
   void prepare_target_table( const thread tid );
 
+  void resize_target_table_devices();
+
   bool get_next_spike_data( const thread tid, const thread current_tid, const index lid, index& rank, SpikeData& next_spike_data, const unsigned int rank_start, const unsigned int rank_end);
 
   void reject_last_spike_data( const thread tid, const thread current_tid, const index lid );
@@ -379,10 +376,9 @@
    */
   void delete_connections_();
 
-  //! deletes all (postsynaptic) connections and frees the PMA.
   void delete_connections_5g_();
 
-  // ConnectorBase* validate_source_entry_( thread tid, index s_gid, synindex syn_id );
+  ConnectorBase* validate_source_entry_( thread tid, index s_gid, synindex syn_id );
 
   /**
    * connect_ is used to establish a connection between a sender and
@@ -566,6 +562,12 @@
   return source_table_.is_cleared();
 }
 
+inline void
+ConnectionBuilderManager::resize_target_table_devices()
+{
+  target_table_devices_.resize();
+}
+
 } // namespace nest
 
 #endif /* CONNECTIONBUILDER_MANAGER_H */
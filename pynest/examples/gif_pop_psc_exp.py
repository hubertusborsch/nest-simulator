# -*- coding: utf-8 -*-
#
# gif_pop_psc_exp.py
#
# This file is part of NEST.
#
# Copyright (C) 2004 The NEST Initiative
#
# NEST is free software: you can redistribute it and/or modify
# it under the terms of the GNU General Public License as published by
# the Free Software Foundation, either version 2 of the License, or
# (at your option) any later version.
#
# NEST is distributed in the hope that it will be useful,
# but WITHOUT ANY WARRANTY; without even the implied warranty of
# MERCHANTABILITY or FITNESS FOR A PARTICULAR PURPOSE.  See the
# GNU General Public License for more details.
#
# You should have received a copy of the GNU General Public License
# along with NEST.  If not, see <http://www.gnu.org/licenses/>.


"""Population rate model of generalized integrate-and-fire neurons
--------------------------------------------------------------------

This script simulates a finite network of generalized integrate-and-fire
(GIF) neurons directly on the mesoscopic population level using the effective
stochastic population rate dynamics derived in the paper [1]. The stochastic
population dynamics is implemented in the NEST model gif_pop_psc_exp. We
demonstrate this model using the example of a Brunel network of two coupled
populations, one excitatory and one inhibitory population.

Note that the population model represents the mesoscopic level
description of the corresponding microscopic network based on the
NEST model gif_psc_exp.

References
~~~~~~~~~~~

.. [1] Schwalger et al. PLoS Comput Biol. 2017


See Also
~~~~~~~~~~

:Authors:

KEYWORDS:
"""


# Loading the necessary modules:
import numpy as np
import matplotlib.pyplot as plt
import nest


###############################################################################
# We first set the parameters of the microscopic model:


# All times given in milliseconds
dt = 0.5
dt_rec = 1.

# Simulation time
t_end = 2000.

# Parameters
size = 200
N = np.array([4, 1]) * size
M = len(N)  # number of populations

# neuronal parameters
t_ref = 4. * np.ones(M)  # absolute refractory period
tau_m = 20 * np.ones(M)  # membrane time constant
mu = 24. * np.ones(M)    # constant base current mu=R*(I0+Vrest)
c = 10. * np.ones(M)     # base rate of exponential link function
Delta_u = 2.5 * np.ones(M)   # softness of exponential link function
V_reset = 0. * np.ones(M)    # Reset potential
V_th = 15. * np.ones(M)      # baseline threshold (non-accumulating part)
tau_sfa_exc = [100., 1000.]  # adaptation time constants of excitatory neurons
tau_sfa_inh = [100., 1000.]  # adaptation time constants of inhibitory neurons
J_sfa_exc = [1000., 1000.]   # size of feedback kernel theta
#                              (= area under exponential) in mV*ms
J_sfa_inh = [1000., 1000.]   # in mV*ms
tau_theta = np.array([tau_sfa_exc, tau_sfa_inh])
J_theta = np.array([J_sfa_exc, J_sfa_inh])

# connectivity
J = 0.3  # excitatory synaptic weight in mV if number of input connections
#          is C0 (see below)
g = 5.   # inhibition-to-excitation ratio
pconn = 0.2 * np.ones((M, M))
delay = 1. * np.ones((M, M))

C0 = np.array([[800, 200], [800, 200]]) * 0.2  # constant reference matrix
C = np.vstack((N, N)) * pconn  # numbers of input connections

# final synaptic weights scaling as 1/C
J_syn = np.array([[J, -g * J], [J, -g * J]]) * C0 / C

taus1_ = [3., 6.]  # time constants of exc./inh. post-synaptic currents (PSC's)
taus1 = np.array([taus1_ for k in range(M)])


# step current input
step = [[20.], [20.]]  # jump size of mu in mV
tstep = np.array([[1500.], [1500.]])  # times of jumps

# synaptic time constants of excitatory and inhibitory connections
tau_ex = 3.  # in ms
tau_in = 6.  # in ms

###############################################################################
# Simulation on the mesoscopic level
# ----------------------------------
#
# To directly simulate the mesoscopic population activities (i.e. generating
# the activity of a finite-size population without simulating single
# neurons), we can build the populations using the NEST model
# gif_pop_psc_exp:

nest.set_verbosity("M_WARNING")
nest.ResetKernel()
nest.SetKernelStatus({'resolution': dt,
                      'print_time': True,
                      'local_num_threads': 1})
t0 = nest.GetKernelStatus('time')

nest_pops = nest.Create('gif_pop_psc_exp', M)

C_m = 250.  # irrelevant value for membrane capacity, cancels out in simulation
g_L = C_m / tau_m
for i in range(M):
    nest.SetStatus(nest_pops[i], {
        'C_m': C_m,
        'I_e': mu[i] * g_L[i],
        'lambda_0': c[i],  # in Hz!
        'Delta_V': Delta_u[i],
        'tau_m': tau_m[i],
        'tau_sfa': tau_theta[i],
        'q_sfa': J_theta[i] / tau_theta[i],  # [J_theta]= mV*ms -> [q_sfa]=mV
        'V_T_star': V_th[i],
        'V_reset': V_reset[i],
        'len_kernel': -1,  # -1 triggers automatic history size
        'N': N[i],
        't_ref': t_ref[i],
        'tau_syn_ex': max([tau_ex, dt]),
        'tau_syn_in': max([tau_in, dt]),
        'E_L': 0.
    })


# connect the populations
g_syn = np.ones_like(J_syn)  # synaptic conductance
g_syn[:, 0] = C_m / tau_ex
g_syn[:, 1] = C_m / tau_in
for i in range(M):
    for j in range(M):
        nest.SetDefaults('static_synapse',
                         {'weight': J_syn[i, j] * g_syn[i, j] * pconn[i, j],
                          'delay': delay[i, j]})
        nest.Connect(nest_pops[j], nest_pops[i])

###############################################################################
# To record the instantaneous population rate Abar(t) we use a multimeter,
# and to get the population activity A_N(t) we use spike detector:

# monitor the output using a multimeter, this only records with dt_rec!
nest_mm = nest.Create('multimeter')
nest.SetStatus(nest_mm, {'record_from': ['n_events', 'mean'],
                         'interval': dt_rec})
nest.Connect(nest_mm, nest_pops)

# monitor the output using a spike detector
nest_sd = []
for i in range(M):
    nest_sd.append(nest.Create('spike_detector'))
<<<<<<< HEAD
    nest.SetStatus(nest_sd[i], {'time_in_steps': True})
    nest.SetDefaults('static_synapse', {'weight': 1.,
                                        'delay': dt})
    nest.Connect([nest_pops[i]], nest_sd[i], 'all_to_all')
=======
    nest.SetStatus(nest_sd[i], {'withgid': False,
                                'withtime': True,
                                'time_in_steps': True})
    nest.SetDefaults('static_synapse', {'weight': 1., 'delay': dt})
    nest.Connect(nest_pops[i], nest_sd[i])
>>>>>>> a12db1c1

###############################################################################
# All neurons in a given population will be stimulated with a step input
# current:

# set initial value (at t0+dt) of step current generator to zero
tstep = np.hstack((dt * np.ones((M, 1)), tstep))
step = np.hstack((np.zeros((M, 1)), step))

# create the step current devices
nest_stepcurrent = nest.Create('step_current_generator', M)
# set the parameters for the step currents
for i in range(M):
    nest.SetStatus(nest_stepcurrent[i], {
        'amplitude_times': tstep[i] + t0,
        'amplitude_values': step[i] * g_L[i],
        'origin': t0,
        'stop': t_end})
    pop_ = nest_pops[i]
    nest.Connect(nest_stepcurrent[i], pop_, syn_spec={'weight': 1.})

###############################################################################
# We can now start the simulation:

local_num_threads = 1
seed = 1
msd = local_num_threads * seed + 1  # master seed
nest.SetKernelStatus({'rng_seeds': range(msd, msd + local_num_threads)})

t = np.arange(0., t_end, dt_rec)
A_N = np.ones((t.size, M)) * np.nan
Abar = np.ones_like(A_N) * np.nan

# simulate 1 step longer to make sure all t are simulated
nest.Simulate(t_end + dt)
data_mm = nest.GetStatus(nest_mm)[0]['events']
for i, nest_i in enumerate(nest_pops):
    a_i = data_mm['mean'][data_mm['senders'] == nest_i]
    a = a_i / N[i] / dt
    min_len = np.min([len(a), len(Abar)])
    Abar[:min_len, i] = a[:min_len]

    data_sd = nest.GetStatus(nest_sd[i], keys=['events'])[0][0]['times']
    data_sd = data_sd * dt - t0
    bins = np.concatenate((t, np.array([t[-1] + dt_rec])))
    A = np.histogram(data_sd, bins=bins)[0] / float(N[i]) / dt_rec
    A_N[:, i] = A

###############################################################################
# and plot the activity:

plt.figure(1)
plt.clf()
plt.subplot(2, 1, 1)
plt.plot(t, A_N * 1000)  # plot population activities (in Hz)
plt.ylabel(r'$A_N$ [Hz]')
plt.title('Population activities (mesoscopic sim.)')
plt.subplot(2, 1, 2)
plt.plot(t, Abar * 1000)  # plot instantaneous population rates (in Hz)
plt.ylabel(r'$\bar A$ [Hz]')
plt.xlabel('time [ms]')

###############################################################################
# Microscopic ("direct") simulation
# ----------------------------------
#
# As mentioned above, the population model gif_pop_psc_exp directly
# simulates the mesoscopic population activities, i.e. without the need to
#  simulate single neurons. On the other hand, if we want to know single
# neuron activities, we must simulate on the microscopic #level. This is
# possible by building a corresponding network of gif_psc_exp neuron models:

nest.ResetKernel()
nest.SetKernelStatus(
    {'resolution': dt, 'print_time': True, 'local_num_threads': 1})
t0 = nest.GetKernelStatus('time')

nest_pops = []
for k in range(M):
    nest_pops.append(nest.Create('gif_psc_exp', N[k]))

# set single neuron properties
for i in range(M):
    nest.SetStatus(nest_pops[i], {
        'C_m': C_m,
        'I_e': mu[i] * g_L[i],
        'lambda_0': c[i],  # in Hz!
        'Delta_V': Delta_u[i],
        'g_L': g_L[i],
        'tau_sfa': tau_theta[i],
        'q_sfa': J_theta[i] / tau_theta[i],  # [J_theta]= mV*ms -> [q_sfa]=mV
        'V_T_star': V_th[i],
        'V_reset': V_reset[i],
        't_ref': t_ref[i],
        'tau_syn_ex': max([tau_ex, dt]),
        'tau_syn_in': max([tau_in, dt]),
        'E_L': 0.,
        'V_m': 0.
    })


# connect the populations
for i, nest_i in enumerate(nest_pops):
    for j, nest_j in enumerate(nest_pops):
        nest.SetDefaults('static_synapse', {
            'weight': J_syn[i, j] * g_syn[i, j],
            'delay': delay[i, j]})

        if np.allclose(pconn[i, j], 1.):
            conn_spec = {'rule': 'all_to_all'}
        else:
            conn_spec = {
                'rule': 'fixed_indegree', 'indegree': int(pconn[i, j] * N[j])}

        nest.Connect(nest_j, nest_i, conn_spec)

###############################################################################
# We want to record all spikes of each population in order to compute the
# mesoscopic population activities A_N(t) from the microscopic simulation.
# We also record the membrane potentials of five example neurons:

# monitor the output using a multimeter and a spike detector
nest_sd = []
for i, nest_i in enumerate(nest_pops):
    nest_sd.append(nest.Create('spike_detector'))
    nest.SetStatus(nest_sd[i], {'time_in_steps': True})
    nest.SetDefaults('static_synapse', {'weight': 1., 'delay': dt})

    # record all spikes from population to compute population activity
    nest.Connect(nest_i, nest_sd[i])

Nrecord = [5, 0]  # for each population "i" the first Nrecord[i] neurons are
#                   recorded
nest_mm_Vm = []
for i, nest_i in enumerate(nest_pops):
    nest_mm_Vm.append(nest.Create('multimeter'))
    nest.SetStatus(nest_mm_Vm[i], {'record_from': ['V_m'],
                                   'interval': dt_rec})
    if Nrecord[i] != 0:
        nest.Connect(nest_mm_Vm[i], nest_i[:Nrecord[i]])

###############################################################################
# As before, all neurons in a given population will be stimulated with a
# step input current. The following code block is identical to the one for
# the mesoscopic simulation above:

# create the step current devices if they do not exist already
nest_stepcurrent = nest.Create('step_current_generator', M)
# set the parameters for the step currents
for i in range(M):
    nest.SetStatus(nest_stepcurrent[i], {
        'amplitude_times': tstep[i] + t0,
        'amplitude_values': step[i] * g_L[i], 'origin': t0, 'stop': t_end})
    # optionally a stopping time may be added by: 'stop': sim_T + t0
    pop_ = nest_pops[i]
    nest.Connect(nest_stepcurrent[i], pop_, syn_spec={'weight': 1.})

###############################################################################
# We can now start the microscopic simulation:

local_num_threads = 1
seed = 1
msd = local_num_threads * seed + 1  # master seed
nest.SetKernelStatus({'rng_seeds': range(msd, msd + local_num_threads)})

t = np.arange(0., t_end, dt_rec)
A_N = np.ones((t.size, M)) * np.nan

# simulate 1 step longer to make sure all t are simulated
nest.Simulate(t_end + dt)

###############################################################################
# Let's retrieve the data of the spike detector and plot the activity of the
#  excitatory population (in Hz):

for i in range(len(nest_pops)):
    data_sd = nest.GetStatus(
        nest_sd[i], keys=['events'])[0][0]['times'] * dt - t0
    bins = np.concatenate((t, np.array([t[-1] + dt_rec])))
    A = np.histogram(data_sd, bins=bins)[0] / float(N[i]) / dt_rec
    A_N[:, i] = A * 1000  # in Hz

t = np.arange(dt, t_end + dt, dt_rec)
plt.figure(2)
plt.plot(t, A_N[:, 0])
plt.xlabel('time [ms]')
plt.ylabel('population activity [Hz]')
plt.title('Population activities (microscopic sim.)')

###############################################################################
# This should look similar to the population activity obtained from the
# mesoscopic simulation based on the NEST model gif_pop_psc_exp (cf. figure
# 1). Now we retrieve the data of the multimeter, which allows us to look at
# the membrane potentials of single neurons. Here we plot the voltage traces
# (in mV) of five example neurons:

voltage = []
for i in range(M):
    if Nrecord[i] > 0:
        senders = nest.GetStatus(nest_mm_Vm[i])[0]['events']['senders']
        v = nest.GetStatus(nest_mm_Vm[i])[0]['events']['V_m']
        voltage.append(
            np.array([v[np.where(senders == j)] for j in set(senders)]))
    else:
        voltage.append(np.array([]))


f, axarr = plt.subplots(Nrecord[0], sharex=True)
for i in range(Nrecord[0]):
    axarr[i].plot(voltage[0][i])
    axarr[i].set_yticks((0, 15, 30))
axarr[i].set_xlabel('time [ms]')
axarr[2].set_ylabel('membrane potential [mV]')
axarr[0].set_title('5 example GIF neurons (microscopic sim.)')

###############################################################################
# Note that this plots only the subthreshold membrane potentials but not the
#  spikes (as with every leaky integrate-and-fire model).

plt.show()<|MERGE_RESOLUTION|>--- conflicted
+++ resolved
@@ -177,18 +177,9 @@
 nest_sd = []
 for i in range(M):
     nest_sd.append(nest.Create('spike_detector'))
-<<<<<<< HEAD
     nest.SetStatus(nest_sd[i], {'time_in_steps': True})
-    nest.SetDefaults('static_synapse', {'weight': 1.,
-                                        'delay': dt})
-    nest.Connect([nest_pops[i]], nest_sd[i], 'all_to_all')
-=======
-    nest.SetStatus(nest_sd[i], {'withgid': False,
-                                'withtime': True,
-                                'time_in_steps': True})
     nest.SetDefaults('static_synapse', {'weight': 1., 'delay': dt})
     nest.Connect(nest_pops[i], nest_sd[i])
->>>>>>> a12db1c1
 
 ###############################################################################
 # All neurons in a given population will be stimulated with a step input

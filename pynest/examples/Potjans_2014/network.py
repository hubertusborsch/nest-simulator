--- conflicted
+++ resolved
@@ -26,15 +26,7 @@
 Main file for the microcircuit.
 
 Hendrik Rothe, Hannah Bos, Sacha van Albada; May 2016
-<<<<<<< HEAD
-'''
-=======
-
-This example uses the function GetNodes, which is deprecated. A deprecation
-warning is therefore issued. For details about deprecated functions, see
-documentation.
 """
->>>>>>> 2b4bf681
 
 import nest
 import numpy as np

--- conflicted
+++ resolved
@@ -183,13 +183,8 @@
     # the simulation Kernel. In addition, we ensure that there is no spike left in
     # the spike recorder.
 
-<<<<<<< HEAD
     nest.SetKernelStatus({"rng_seed": seed_NEST, 'time': 0.0})
-    spikedetector.n_events = 0
-=======
-    nest.SetKernelStatus({"rng_seeds": [seed_NEST], 'time': 0.0})
     spikerecorder.n_events = 0
->>>>>>> 6997cae6
 
     # We assign random initial membrane potentials to all neurons
 

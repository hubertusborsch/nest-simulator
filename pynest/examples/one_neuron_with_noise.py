--- conflicted
+++ resolved
@@ -53,23 +53,11 @@
 voltmeter = nest.Create("voltmeter")
 
 ###############################################################################
-<<<<<<< HEAD
-# Third, the Poisson generator is configured using `SetStatus()`, which expects
-# a list of node handles and a list of parameter dictionaries. We set each
-# Poisson generator to 8,000 Hz and 15,000 Hz, respectively. Note that we do
+# Third, the Poisson generator is configured using ``SetStatus``, which expects
+# a list of node handles and a list of parameter dictionaries. We set the
+# Poisson generators to 8,000 Hz and 15,000 Hz, respectively. Note that we do
 # not need to set parameters for the neuron and the voltmeter, since they have
 # satisfactory defaults.
-=======
-# Third, the voltmeter and the Poisson generator are configured using
-# ``SetStatus``, which expects a list of node handles and a list of parameter
-# dictionaries. Note that we do not need to set parameters for the neuron,
-# since it has satisfactory defaults.
-# We set each Poisson generator to 8000 Hz and 15000 Hz, respectively.
-# For the voltmeter, we want to record the global id of the observed nodes and
-# set the ``withgid`` flag of the voltmeter to `True`.
-# We also set its property ``withtime`` so it will also record the points
-# in time at which it samples the membrane voltage.
->>>>>>> 40590ffd
 
 nest.SetStatus(noise, [{"rate": 80000.0}, {"rate": 15000.0}])
 

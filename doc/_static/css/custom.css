--- conflicted
+++ resolved
@@ -14,13 +14,6 @@
     max-width: 950px;
 }
 
-<<<<<<< HEAD
-.wy-side-nav-search>a, .wy-side-nav-search .wy-dropdown>a {
-    content: url(../../_static/img/nest_logo.png);
-}
-
-=======
->>>>>>> 5256154b
 .wy-side-nav-search {
     background: linear-gradient(45deg, #fff, #eee);
     color: #888;
@@ -306,4 +299,4 @@
     div.wy-side-scroll li.toctree-l4 > a {
       padding: .4045em 5.663em !important;
   }
-} */+} */

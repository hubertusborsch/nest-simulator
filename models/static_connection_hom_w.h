/*
 *  static_connection_hom_w.h
 *
 *  This file is part of NEST.
 *
 *  Copyright (C) 2004 The NEST Initiative
 *
 *  NEST is free software: you can redistribute it and/or modify
 *  it under the terms of the GNU General Public License as published by
 *  the Free Software Foundation, either version 2 of the License, or
 *  (at your option) any later version.
 *
 *  NEST is distributed in the hope that it will be useful,
 *  but WITHOUT ANY WARRANTY; without even the implied warranty of
 *  MERCHANTABILITY or FITNESS FOR A PARTICULAR PURPOSE.  See the
 *  GNU General Public License for more details.
 *
 *  You should have received a copy of the GNU General Public License
 *  along with NEST.  If not, see <http://www.gnu.org/licenses/>.
 *
 */


/* BeginDocumentation
   Name: static_synapse_hom_w - Synapse type for static connections with
   homogeneous weight.

   Description:
     static_synapse_hom_w does not support any kind of plasticity. It simply
     stores the parameters delay, target, and receiver port for each connection
     and uses a common weight for all connections.

   Remarks:
     The common weight for all connections of this model must be set by
     SetDefaults on the model. If you create copies of this model using
     CopyModel, each derived model can have a different weight.

   Transmits: SpikeEvent, RateEvent, CurrentEvent, ConductanceEvent,
   DataLoggingRequest, DoubleDataEvent

   Parameters:
     No Parameters

   References:
     No References
   FirstVersion: April 2008
   Author: Susanne Kunkel, Moritz Helias
   SeeAlso: synapsedict, static_synapse
*/

#ifndef STATICCONNECTION_HOM_W_H
#define STATICCONNECTION_HOM_W_H

// Includes from nestkernel:
#include "common_properties_hom_w.h"
#include "connection.h"

namespace nest
{

/**
 * Class representing a static connection. A static connection has the
 * properties weight, delay and receiver port. A suitable Connector containing
 * these connections can be obtained from the template GenericConnector.
 */
template < typename targetidentifierT >
class StaticConnectionHomW : public Connection< targetidentifierT >
{

public:
  // this line determines which common properties to use
  typedef CommonPropertiesHomW CommonPropertiesType;
  typedef Connection< targetidentifierT > ConnectionBase;

  // Explicitly declare all methods inherited from the dependent base
  // ConnectionBase. This avoids explicit name prefixes in all places these
  // functions are used. Since ConnectionBase depends on the template parameter,
  // they are not automatically found in the base class.
  using ConnectionBase::get_rport;
  using ConnectionBase::get_target;
  using ConnectionBase::get_delay_steps;

  class ConnTestDummyNode : public ConnTestDummyNodeBase
  {
  public:
    // Ensure proper overriding of overloaded virtual functions.
    // Return values from functions are ignored.
    using ConnTestDummyNodeBase::handles_test_event;
    port
    handles_test_event( SpikeEvent&, rport )
    {
      return invalid_port_;
    }
    port
    handles_test_event( RateEvent&, rport )
    {
      return invalid_port_;
    }
    port
    handles_test_event( DataLoggingRequest&, rport )
    {
      return invalid_port_;
    }
    port
    handles_test_event( CurrentEvent&, rport )
    {
      return invalid_port_;
    }
    port
    handles_test_event( ConductanceEvent&, rport )
    {
      return invalid_port_;
    }
    port
    handles_test_event( DoubleDataEvent&, rport )
    {
      return invalid_port_;
    }
    port
    handles_test_event( DSSpikeEvent&, rport )
    {
      return invalid_port_;
    }
    port
    handles_test_event( DSCurrentEvent&, rport )
    {
      return invalid_port_;
    }
  };


  void get_status( DictionaryDatum& d ) const;

  void
<<<<<<< HEAD
  check_connection( Node& s, Node& t, rport receptor_type, const CommonPropertiesType& )
=======
  check_connection( Node& s,
    Node& t,
    rport receptor_type,
    double_t,
    const CommonPropertiesType& )
>>>>>>> e0a071fc
  {
    ConnTestDummyNode dummy_target;
    ConnectionBase::check_connection_( dummy_target, s, t, receptor_type );
  }

  /**
   * Send an event to the receiver of this connection.
   * \param e The event to send
   * \param p The port under which this connection is stored in the Connector.
   */
  void
  send( Event& e, thread t, const CommonPropertiesHomW& cp )
  {
    e.set_weight( cp.get_weight() );
    e.set_delay( get_delay_steps() );
    e.set_receiver( *get_target( t ) );
    e.set_rport( get_rport() );
    e();
  }

  void set_weight( double_t )
  {
    throw BadProperty(
      "Setting of individual weights is not possible! The common weights can "
      "be changed via "
      "CopyModel()." );
  }
};


template < typename targetidentifierT >
void
StaticConnectionHomW< targetidentifierT >::get_status(
  DictionaryDatum& d ) const
{
  ConnectionBase::get_status( d );
  def< long_t >( d, names::size_of, sizeof( *this ) );
}

} // namespace

#endif /* #ifndef STATICCONNECTION_HOM_W_H */<|MERGE_RESOLUTION|>--- conflicted
+++ resolved
@@ -132,15 +132,10 @@
   void get_status( DictionaryDatum& d ) const;
 
   void
-<<<<<<< HEAD
-  check_connection( Node& s, Node& t, rport receptor_type, const CommonPropertiesType& )
-=======
   check_connection( Node& s,
     Node& t,
     rport receptor_type,
-    double_t,
     const CommonPropertiesType& )
->>>>>>> e0a071fc
   {
     ConnTestDummyNode dummy_target;
     ConnectionBase::check_connection_( dummy_target, s, t, receptor_type );

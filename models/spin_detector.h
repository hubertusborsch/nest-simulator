--- conflicted
+++ resolved
@@ -79,6 +79,7 @@
 
 SeeAlso: spike_detector, Device, RecordingDevice
 */
+
 /**
  * Spin detector class.
  *
@@ -102,11 +103,8 @@
  *
  * @ingroup Devices
  */
-<<<<<<< HEAD
+
 class spin_detector : public RecordingDevice
-=======
-class spin_detector : public DeviceNode
->>>>>>> 18f25d59
 {
 
 public:

/*
 *  stdp_connection_hom.h
 *
 *  This file is part of NEST.
 *
 *  Copyright (C) 2004 The NEST Initiative
 *
 *  NEST is free software: you can redistribute it and/or modify
 *  it under the terms of the GNU General Public License as published by
 *  the Free Software Foundation, either version 2 of the License, or
 *  (at your option) any later version.
 *
 *  NEST is distributed in the hope that it will be useful,
 *  but WITHOUT ANY WARRANTY; without even the implied warranty of
 *  MERCHANTABILITY or FITNESS FOR A PARTICULAR PURPOSE.  See the
 *  GNU General Public License for more details.
 *
 *  You should have received a copy of the GNU General Public License
 *  along with NEST.  If not, see <http://www.gnu.org/licenses/>.
 *
 */

#ifndef STDP_CONNECTION_HOM_H
#define STDP_CONNECTION_HOM_H

/* BeginDocumentation
  Name: stdp_synapse_hom - Synapse type for spike-timing dependent
   plasticity using homogeneous parameters.

  Description:
   stdp_synapse_hom is a connector to create synapses with spike time
   dependent plasticity (as defined in [1]). Here the weight dependence
   exponent can be set separately for potentiation and depression.

   Parameters controlling plasticity are identical for all synapses of the
   model, reducing the memory required per synapse considerably.

  Examples:
   multiplicative STDP [2]  mu_plus = mu_minus = 1.0
   additive STDP       [3]  mu_plus = mu_minus = 0.0
   Guetig STDP         [1]  mu_plus = mu_minus = [0.0,1.0]
   van Rossum STDP     [4]  mu_plus = 0.0 mu_minus = 1.0

  Parameters:
   tau_plus   double - Time constant of STDP window, potentiation in ms
                       (tau_minus defined in post-synaptic neuron)
   lambda     double - Step size
   alpha      double - Asymmetry parameter (scales depressing increments as
                       alpha*lambda)
   mu_plus    double - Weight dependence exponent, potentiation
   mu_minus   double - Weight dependence exponent, depression
   Wmax       double - Maximum allowed weight

  Remarks:
   The parameters are common to all synapses of the model and must be set using
   SetDefaults on the synapse model.

  Transmits: SpikeEvent

  References:
   [1] Guetig et al. (2003) Learning Input Correlations through Nonlinear
       Temporally Asymmetric Hebbian Plasticity. Journal of Neuroscience

   [2] Rubin, J., Lee, D. and Sompolinsky, H. (2001). Equilibrium
       properties of temporally asymmetric Hebbian plasticity, PRL
       86,364-367

   [3] Song, S., Miller, K. D. and Abbott, L. F. (2000). Competitive
       Hebbian learning through spike-timing-dependent synaptic
       plasticity,Nature Neuroscience 3:9,919--926

   [4] van Rossum, M. C. W., Bi, G-Q and Turrigiano, G. G. (2000).
       Stable Hebbian learning from spike timing-dependent
       plasticity, Journal of Neuroscience, 20:23,8812--8821

  FirstVersion: March 2006
  Author: Moritz Helias, Abigail Morrison
  SeeAlso: synapsedict, tsodyks_synapse, static_synapse
*/

// C++ includes:
#include <cmath>

// Includes from nestkernel:
#include "connection.h"

namespace nest
{

/**
 * Class containing the common properties for all synapses of type
 * STDPConnectionHom.
 */
class STDPHomCommonProperties : public CommonSynapseProperties
{

public:
  /**
   * Default constructor.
   * Sets all property values to defaults.
   */
  STDPHomCommonProperties();

  /**
   * Get all properties and put them into a dictionary.
   */
  void get_status( DictionaryDatum& d ) const;

  /**
   * Set properties from the values given in dictionary.
   */
  void set_status( const DictionaryDatum& d, ConnectorModel& cm );

  // data members common to all connections
  double tau_plus_;
  double lambda_;
  double alpha_;
  double mu_plus_;
  double mu_minus_;
  double Wmax_;
};


/**
 * Class representing an STDP connection with homogeneous parameters, i.e.
 * parameters are the same for all synapses.
 */
template < typename targetidentifierT >
class STDPConnectionHom : public Connection< targetidentifierT >
{

public:
  typedef STDPHomCommonProperties CommonPropertiesType;
  typedef Connection< targetidentifierT > ConnectionBase;

  /**
   * Default Constructor.
   * Sets default values for all parameters. Needed by GenericConnectorModel.
   */
  STDPConnectionHom();

  /**
   * Copy constructor from a property object.
   * Needs to be defined properly in order for GenericConnector to work.
   */
  STDPConnectionHom( const STDPConnectionHom& );


  // Explicitly declare all methods inherited from the dependent base
  // ConnectionBase. This avoids explicit name prefixes in all places these
  // functions are used. Since ConnectionBase depends on the template parameter,
  // they are not automatically found in the base class.
  using ConnectionBase::get_delay;
  using ConnectionBase::get_delay_steps;
  using ConnectionBase::get_rport;
  using ConnectionBase::get_target;

  /**
   * Get all properties of this connection and put them into a dictionary.
   */
  void get_status( DictionaryDatum& d ) const;

  /**
   * Set properties of this connection from the values given in dictionary.
   */
  void set_status( const DictionaryDatum& d, ConnectorModel& cm );

  /**
   * Send an event to the receiver of this connection.
   * \param e The event to send
   */
<<<<<<< HEAD
  void send( Event& e, thread t, const STDPHomCommonProperties& );
=======
  void send( Event& e,
    thread t,
    double t_lastspike,
    const STDPHomCommonProperties& );
>>>>>>> 1fd378f8

  void
  set_weight( double w )
  {
    weight_ = w;
  }


  class ConnTestDummyNode : public ConnTestDummyNodeBase
  {
  public:
    // Ensure proper overriding of overloaded virtual functions.
    // Return values from functions are ignored.
    using ConnTestDummyNodeBase::handles_test_event;
    port
    handles_test_event( SpikeEvent&, rport )
    {
      return invalid_port_;
    }
  };

  /*
   * This function calls check_connection on the sender and checks if the
   * receiver accepts the event type and receptor type requested by the sender.
   * Node::check_connection() will either confirm the receiver port by returning
   * true or false if the connection should be ignored.
   * We have to override the base class' implementation, since for STDP
   * connections we have to call register_stdp_connection on the target neuron
   * to inform the Archiver to collect spikes for this connection.
   *
   * \param s The source node
   * \param r The target node
   * \param receptor_type The ID of the requested receptor type
   */
  void
  check_connection( Node& s,
    Node& t,
    rport receptor_type,
<<<<<<< HEAD
=======
    double t_lastspike,
>>>>>>> 1fd378f8
    const CommonPropertiesType& )
  {
    ConnTestDummyNode dummy_target;
    ConnectionBase::check_connection_( dummy_target, s, t, receptor_type );

    t.register_stdp_connection( t_lastspike_ - get_delay() );
  }

private:
  double
  facilitate_( double w, double kplus, const STDPHomCommonProperties& cp )
  {
    double norm_w = ( w / cp.Wmax_ )
      + ( cp.lambda_ * std::pow( 1.0 - ( w / cp.Wmax_ ), cp.mu_plus_ )
                      * kplus );
    return norm_w < 1.0 ? norm_w * cp.Wmax_ : cp.Wmax_;
  }

  double
  depress_( double w, double kminus, const STDPHomCommonProperties& cp )
  {
    double norm_w =
      ( w / cp.Wmax_ ) - ( cp.alpha_ * cp.lambda_
                           * std::pow( w / cp.Wmax_, cp.mu_minus_ ) * kminus );
    return norm_w > 0.0 ? norm_w * cp.Wmax_ : 0.0;
  }

  // data members of each connection
  double weight_;
  double Kplus_;
<<<<<<< HEAD
  double t_lastspike_;
=======
>>>>>>> 1fd378f8
};


//
// Implementation of class STDPConnectionHom.
//

template < typename targetidentifierT >
STDPConnectionHom< targetidentifierT >::STDPConnectionHom()
  : ConnectionBase()
  , weight_( 1.0 )
  , Kplus_( 0.0 )
  , t_lastspike_( 0.0 )
{
}

template < typename targetidentifierT >
STDPConnectionHom< targetidentifierT >::STDPConnectionHom(
  const STDPConnectionHom& rhs )
  : ConnectionBase( rhs )
  , weight_( rhs.weight_ )
  , Kplus_( rhs.Kplus_ )
  , t_lastspike_( rhs.t_lastspike_ )
{
}

/**
 * Send an event to the receiver of this connection.
 * \param e The event to send
 * \param p The port under which this connection is stored in the Connector.
 */
template < typename targetidentifierT >
inline void
STDPConnectionHom< targetidentifierT >::send( Event& e,
  thread t,
<<<<<<< HEAD
=======
  double t_lastspike,
>>>>>>> 1fd378f8
  const STDPHomCommonProperties& cp )
{
  // synapse STDP depressing/facilitation dynamics

<<<<<<< HEAD
  const double t_spike = e.get_stamp().get_ms();
=======
  double t_spike = e.get_stamp().get_ms();

>>>>>>> 1fd378f8

  // t_lastspike_ = 0 initially

  Node* target = get_target( t );
  double dendritic_delay = get_delay();

  // get spike history in relevant range (t1, t2] from post-synaptic neuron
  std::deque< histentry >::iterator start;
  std::deque< histentry >::iterator finish;
  target->get_history( t_lastspike_ - dendritic_delay,
    t_spike - dendritic_delay,
    &start,
    &finish );
  // facilitation due to post-synaptic spikes since last pre-synaptic spike
  double minus_dt;
  while ( start != finish )
  {
    minus_dt = t_lastspike_ - ( start->t_ + dendritic_delay );
    ++start;
    if ( minus_dt == 0 )
      continue;
    weight_ =
      facilitate_( weight_, Kplus_ * std::exp( minus_dt / cp.tau_plus_ ), cp );
  }

  // depression due to new pre-synaptic spike
  weight_ =
    depress_( weight_, target->get_K_value( t_spike - dendritic_delay ), cp );

  e.set_receiver( *target );
  e.set_weight( weight_ );
  e.set_delay( get_delay_steps() );
  e.set_rport( get_rport() );
  e();

  Kplus_ = Kplus_ * std::exp( ( t_lastspike_ - t_spike ) / cp.tau_plus_ ) + 1.0;

  t_lastspike_ = t_spike;
}

template < typename targetidentifierT >
void
STDPConnectionHom< targetidentifierT >::get_status( DictionaryDatum& d ) const
{

  // base class properties, different for individual synapse
  ConnectionBase::get_status( d );
  def< double >( d, names::weight, weight_ );

  // own properties, different for individual synapse
  def< double >( d, "Kplus", Kplus_ );
  def< long >( d, names::size_of, sizeof( *this ) );
}

template < typename targetidentifierT >
void
STDPConnectionHom< targetidentifierT >::set_status( const DictionaryDatum& d,
  ConnectorModel& cm )
{
  // base class properties
  ConnectionBase::set_status( d, cm );
  updateValue< double >( d, names::weight, weight_ );

  updateValue< double >( d, "Kplus", Kplus_ );
}

} // of namespace nest

#endif // of #ifndef STDP_CONNECTION_HOM_H<|MERGE_RESOLUTION|>--- conflicted
+++ resolved
@@ -169,14 +169,9 @@
    * Send an event to the receiver of this connection.
    * \param e The event to send
    */
-<<<<<<< HEAD
-  void send( Event& e, thread t, const STDPHomCommonProperties& );
-=======
   void send( Event& e,
     thread t,
-    double t_lastspike,
     const STDPHomCommonProperties& );
->>>>>>> 1fd378f8
 
   void
   set_weight( double w )
@@ -215,10 +210,6 @@
   check_connection( Node& s,
     Node& t,
     rport receptor_type,
-<<<<<<< HEAD
-=======
-    double t_lastspike,
->>>>>>> 1fd378f8
     const CommonPropertiesType& )
   {
     ConnTestDummyNode dummy_target;
@@ -249,10 +240,7 @@
   // data members of each connection
   double weight_;
   double Kplus_;
-<<<<<<< HEAD
   double t_lastspike_;
-=======
->>>>>>> 1fd378f8
 };
 
 
@@ -288,20 +276,11 @@
 inline void
 STDPConnectionHom< targetidentifierT >::send( Event& e,
   thread t,
-<<<<<<< HEAD
-=======
-  double t_lastspike,
->>>>>>> 1fd378f8
   const STDPHomCommonProperties& cp )
 {
   // synapse STDP depressing/facilitation dynamics
 
-<<<<<<< HEAD
   const double t_spike = e.get_stamp().get_ms();
-=======
-  double t_spike = e.get_stamp().get_ms();
-
->>>>>>> 1fd378f8
 
   // t_lastspike_ = 0 initially
 

--- conflicted
+++ resolved
@@ -159,14 +159,9 @@
    * \param e The event to send
    * \param cp Common properties to all synapses (empty).
    */
-<<<<<<< HEAD
-  void send( Event& e, thread t, const CommonSynapseProperties& cp );
-=======
   void send( Event& e,
     thread t,
-    double t_lastspike,
     const CommonSynapseProperties& cp );
->>>>>>> 1fd378f8
 
   class ConnTestDummyNode : public ConnTestDummyNodeBase
   {
@@ -185,10 +180,6 @@
   check_connection( Node& s,
     Node& t,
     rport receptor_type,
-<<<<<<< HEAD
-=======
-    double,
->>>>>>> 1fd378f8
     const CommonPropertiesType& )
   {
     ConnTestDummyNode dummy_target;
@@ -210,10 +201,7 @@
   double x_;       //!< amount of resources in recovered state
   double y_;       //!< amount of resources in active state
   double u_;       //!< actual probability of release
-<<<<<<< HEAD
   double t_lastspike_;
-=======
->>>>>>> 1fd378f8
 };
 
 
@@ -226,18 +214,10 @@
 inline void
 TsodyksConnection< targetidentifierT >::send( Event& e,
   thread t,
-<<<<<<< HEAD
   const CommonSynapseProperties& )
 {
   const double t_spike = e.get_stamp().get_ms();
   const double h = t_spike - t_lastspike_;
-=======
-  double t_lastspike,
-  const CommonSynapseProperties& )
-{
-  double h = e.get_stamp().get_ms() - t_lastspike;
-
->>>>>>> 1fd378f8
 
   Node* target = get_target( t );
 

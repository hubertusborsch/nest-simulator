--- conflicted
+++ resolved
@@ -58,16 +58,8 @@
       python: 3.6.7
       env: xTHREADING=0 xMPI=0 xSIONLIB=0 xGSL=0 xLIBNEUROSIM=0 xLTDL=0 xREADLINE=0 xPYTHON=1 xMUSIC=0 xSTATIC_ANALYSIS=0 xRUN_TESTSUITE=1 CACHE_NAME=JOB   # only Python
     - stage: Python-Full-build
-<<<<<<< HEAD
       python: 3.6.7
       env: xTHREADING=1 xMPI=1 xSIONLIB=1 xGSL=1 xLIBNEUROSIM=1 xLTDL=1 xREADLINE=1 xPYTHON=1 xMUSIC=1 xSTATIC_ANALYSIS=0 xRUN_TESTSUITE=1 CACHE_NAME=JOB   # full
-    - stage: Python-Full-build
-      python: 2.7
-      env: xTHREADING=1 xMPI=1 xSIONLIB=1 xGSL=1 xLIBNEUROSIM=1 xLTDL=1 xREADLINE=1 xPYTHON=1 xMUSIC=1 xSTATIC_ANALYSIS=0 xRUN_TESTSUITE=1 CACHE_NAME=JOB   # full
-=======
-      python: 3.4.4
-      env: xTHREADING=1 xMPI=1 xGSL=1 xLIBNEUROSIM=1 xLTDL=1 xREADLINE=1 xPYTHON=1 xMUSIC=1 xSTATIC_ANALYSIS=0 xRUN_TESTSUITE=1 CACHE_NAME=JOB   # full
->>>>>>> 12c8b044
     - stage: GCC8Clang7
       language: cpp
       env: MATRIX_EVAL="CC=gcc-8 && CXX=g++-8"

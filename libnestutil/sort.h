/*
 *  sort.h
 *
 *  This file is part of NEST.
 *
 *  Copyright (C) 2004 The NEST Initiative
 *
 *  NEST is free software: you can redistribute it and/or modify
 *  it under the terms of the GNU General Public License as published by
 *  the Free Software Foundation, either version 2 of the License, or
 *  (at your option) any later version.
 *
 *  NEST is distributed in the hope that it will be useful,
 *  but WITHOUT ANY WARRANTY; without even the implied warranty of
 *  MERCHANTABILITY or FITNESS FOR A PARTICULAR PURPOSE.  See the
 *  GNU General Public License for more details.
 *
 *  You should have received a copy of the GNU General Public License
 *  along with NEST.  If not, see <http://www.gnu.org/licenses/>.
 *
 */

#ifndef SORT_H
#define SORT_H

<<<<<<< HEAD
#include <deque>
#include <vector>
#include <cstddef>
#include <utility>
=======
#include <cstddef>
#include <vector>

#include "block_vector.h"
>>>>>>> 2b4bf681

#define INSERTION_SORT_CUTOFF 10 // use insertion sort for smaller arrays

namespace nest
{
/**
 * Calculates the median of three elements.
 * See http://algs4.cs.princeton.edu/23quicksort/QuickX.java.html.
 */
<<<<<<< HEAD
template < typename T >
inline size_t
median3_( const std::vector< T >& vec,
  const size_t i,
  const size_t j,
  const size_t k )
{
  return ( ( vec[ i ] < vec[ j ] )
      ? ( ( vec[ j ] < vec[ k ] ) ? j : ( vec[ i ] < vec[ k ] ) ? k : i )
      : ( ( vec[ k ] < vec[ j ] ) ? j : ( vec[ k ] < vec[ i ] ) ? k : i ) );
}

template < typename T >
inline size_t
median3_( const std::deque< T >& vec,
=======
template < typename T >
inline size_t
median3_( const BlockVector< T >& vec,
>>>>>>> 2b4bf681
  const size_t i,
  const size_t j,
  const size_t k )
{
  return ( ( vec[ i ] < vec[ j ] )
      ? ( ( vec[ j ] < vec[ k ] ) ? j : ( vec[ i ] < vec[ k ] ) ? k : i )
      : ( ( vec[ k ] < vec[ j ] ) ? j : ( vec[ k ] < vec[ i ] ) ? k : i ) );
}

/**
 * Insertion sort, adapted from Sedgewick & Wayne
 * (2011), Algorithms 4th edition, p251ff.
 * Sorts the two vectors vec_sort and vec_perm, by sorting the
 * entries in vec_sort and applying the same exchanges to
 * vec_perm.
 */
template < typename T1, typename T2 >
void
insertion_sort( BlockVector< T1 >& vec_sort,
  BlockVector< T2 >& vec_perm,
  const size_t lo,
  const size_t hi )
{
  for ( size_t i = lo + 1; i < hi + 1; ++i )
  {
    for ( size_t j = i; ( j > lo ) and ( vec_sort[ j ] < vec_sort[ j - 1 ] );
          --j )
    {
      std::swap( vec_sort[ j ], vec_sort[ j - 1 ] );
      std::swap( vec_perm[ j ], vec_perm[ j - 1 ] );
<<<<<<< HEAD
    }
  }
}


template < typename T1, typename T2 >
void
insertion_sort( std::vector< T1 >& vec_sort,
  std::deque< T2 >& vec_perm,
  const size_t lo,
  const size_t hi )
{
  for ( size_t i = lo + 1; i < hi + 1; ++i )
  {
    for ( size_t j = i; ( j > lo ) and ( vec_sort[ j ] < vec_sort[ j - 1 ] );
          --j )
    {
      std::swap( vec_sort[ j ], vec_sort[ j - 1 ] );
      std::swap( vec_perm[ j ], vec_perm[ j - 1 ] );
    }
  }
}

template < typename T1, typename T2 >
void
insertion_sort( std::deque< T1 >& vec_sort,
  std::deque< T2 >& vec_perm,
  const size_t lo,
  const size_t hi )
{
  for ( size_t i = lo + 1; i < hi + 1; ++i )
  {
    for ( size_t j = i; ( j > lo ) and ( vec_sort[ j ] < vec_sort[ j - 1 ] );
          --j )
    {
      std::swap( vec_sort[ j ], vec_sort[ j - 1 ] );
      std::swap( vec_perm[ j ], vec_perm[ j - 1 ] );
=======
>>>>>>> 2b4bf681
    }
  }
}

/**
 * Quicksort with 3-way partitioning, adapted from Sedgewick & Wayne
 * (2011), Algorithms 4th edition, p296ff
 * (see http://algs4.cs.princeton.edu/23quicksort/QuickX.java.html).
 *
 * Recursively sorts the two vectors vec_sort and vec_perm, by
 * sorting the entries in vec_sort and applying the same exchanges
 * to vec_perm.
 */
template < typename T1, typename T2 >
void
quicksort3way( BlockVector< T1 >& vec_sort,
  BlockVector< T2 >& vec_perm,
  const size_t lo,
  const size_t hi )
{
  if ( lo >= hi )
  {
    return;
  }

  const size_t n = hi - lo + 1;

  // switch to insertion sort for small arrays
  if ( n <= INSERTION_SORT_CUTOFF )
  {
    insertion_sort( vec_sort, vec_perm, lo, hi );
    return;
  }

  // use median-of-3 as partitioning element
  size_t m = median3_( vec_sort, lo, lo + n / 2, hi );

  // in case of many equal entries, make sure to use first entry with
  // this value (useful for sorted arrays)
  const T1 m_val = vec_sort[ m ];
  while ( m > 0 and vec_sort[ m - 1 ] == m_val )
  {
    --m;
  }

  // move pivot to the front
  std::swap( vec_sort[ m ], vec_sort[ lo ] );
  std::swap( vec_perm[ m ], vec_perm[ lo ] );
<<<<<<< HEAD

  // Dijkstra's three-way-sort
  size_t lt = lo;
  size_t i = lo + 1;
  size_t gt = hi;
  const T1 v = vec_sort[ lt ]; // pivot

  // adjust position of i and lt (useful for sorted arrays)
  while ( vec_sort[ i ] < v )
  {
    ++i;
  }
  std::swap( vec_sort[ lo ], vec_sort[ i - 1 ] );
  std::swap( vec_perm[ lo ], vec_perm[ i - 1 ] );
  lt = i - 1;

  // adjust position of gt (useful for sorted arrays)
  while ( vec_sort[ gt ] > v )
  {
    --gt;
  }

  while ( i <= gt )
  {
    if ( vec_sort[ i ] < v )
    {
      std::swap( vec_sort[ lt ], vec_sort[ i ] );
      std::swap( vec_perm[ lt ], vec_perm[ i ] );
      ++lt;
      ++i;
    }
    else if ( vec_sort[ i ] > v )
    {
      std::swap( vec_sort[ i ], vec_sort[ gt ] );
      std::swap( vec_perm[ i ], vec_perm[ gt ] );
      --gt;
    }
    else
    {
      ++i;
    }
  }

  quicksort3way( vec_sort, vec_perm, lo, lt - 1 );
  quicksort3way( vec_sort, vec_perm, gt + 1, hi );
}


template < typename T1, typename T2 >
void
quicksort3way( std::vector< T1 >& vec_sort,
  std::deque< T2 >& vec_perm,
  const size_t lo,
  const size_t hi )
{
  if ( lo >= hi )
  {
    return;
  }

  const size_t n = hi - lo + 1;

  // switch to insertion sort for small arrays
  if ( n <= INSERTION_SORT_CUTOFF )
  {
    insertion_sort( vec_sort, vec_perm, lo, hi );
    return;
  }

  // use median-of-3 as partitioning element
  size_t m = median3_( vec_sort, lo, lo + n / 2, hi );

  // in case of many equal entries, make sure to use first entry with
  // this value (useful for sorted arrays)
  const T1 m_val = vec_sort[ m ];
  while ( m > 0 and vec_sort[ m - 1 ] == m_val )
  {
    --m;
  }

  // move pivot to the front
  std::swap( vec_sort[ m ], vec_sort[ lo ] );
  std::swap( vec_perm[ m ], vec_perm[ lo ] );

  // Dijkstra's three-way-sort
  size_t lt = lo;
  size_t i = lo + 1;
  size_t gt = hi;
  const T1 v = vec_sort[ lt ]; // pivot

  // adjust position of i and lt (useful for sorted arrays)
  while ( vec_sort[ i ] < v )
  {
    ++i;
  }
  std::swap( vec_sort[ lo ], vec_sort[ i - 1 ] );
  std::swap( vec_perm[ lo ], vec_perm[ i - 1 ] );
  lt = i - 1;

  // adjust position of gt (useful for sorted arrays)
  while ( vec_sort[ gt ] > v )
  {
    --gt;
  }

  while ( i <= gt )
  {
    if ( vec_sort[ i ] < v )
    {
      std::swap( vec_sort[ lt ], vec_sort[ i ] );
      std::swap( vec_perm[ lt ], vec_perm[ i ] );
      ++lt;
      ++i;
    }
    else if ( vec_sort[ i ] > v )
    {
      std::swap( vec_sort[ i ], vec_sort[ gt ] );
      std::swap( vec_perm[ i ], vec_perm[ gt ] );
      --gt;
    }
    else
    {
      ++i;
    }
  }

  quicksort3way( vec_sort, vec_perm, lo, lt - 1 );
  quicksort3way( vec_sort, vec_perm, gt + 1, hi );
}


template < typename T1, typename T2 >
void
quicksort3way( std::deque< T1 >& vec_sort,
  std::deque< T2 >& vec_perm,
  const size_t lo,
  const size_t hi )
{
  if ( lo >= hi )
  {
    return;
  }

  const size_t n = hi - lo + 1;

  // switch to insertion sort for small arrays
  if ( n <= INSERTION_SORT_CUTOFF )
  {
    insertion_sort( vec_sort, vec_perm, lo, hi );
    return;
  }

  // use median-of-3 as partitioning element
  size_t m = median3_( vec_sort, lo, lo + n / 2, hi );

  // in case of many equal entries, make sure to use first entry with
  // this value (useful for sorted arrays)
  const T1 m_val = vec_sort[ m ];
  while ( m > 0 and vec_sort[ m - 1 ] == m_val )
  {
    --m;
  }

  // move pivot to the front
  std::swap( vec_sort[ m ], vec_sort[ lo ] );
  std::swap( vec_perm[ m ], vec_perm[ lo ] );
=======
>>>>>>> 2b4bf681

  // Dijkstra's three-way-sort
  size_t lt = lo;
  size_t i = lo + 1;
  size_t gt = hi;
  const T1 v = vec_sort[ lt ]; // pivot

  // adjust position of i and lt (useful for sorted arrays)
  while ( vec_sort[ i ] < v )
  {
    ++i;
  }
  std::swap( vec_sort[ lo ], vec_sort[ i - 1 ] );
  std::swap( vec_perm[ lo ], vec_perm[ i - 1 ] );
  lt = i - 1;

  // adjust position of gt (useful for sorted arrays)
  while ( vec_sort[ gt ] > v )
  {
    --gt;
  }

  while ( i <= gt )
  {
    if ( vec_sort[ i ] < v )
    {
      std::swap( vec_sort[ lt ], vec_sort[ i ] );
      std::swap( vec_perm[ lt ], vec_perm[ i ] );
      ++lt;
      ++i;
    }
    else if ( vec_sort[ i ] > v )
    {
      std::swap( vec_sort[ i ], vec_sort[ gt ] );
      std::swap( vec_perm[ i ], vec_perm[ gt ] );
      --gt;
    }
    else
    {
      ++i;
    }
  }

  quicksort3way( vec_sort, vec_perm, lo, lt - 1 );
  quicksort3way( vec_sort, vec_perm, gt + 1, hi );
}

/**
 * Sorts two vectors according to elements in
 * first vector. Convenience function.
 */

template < typename T1, typename T2 >
void
sort( BlockVector< T1 >& vec_sort, BlockVector< T2 >& vec_perm )
{
  quicksort3way( vec_sort, vec_perm, 0, vec_sort.size() - 1 );
}

template < typename T1, typename T2 >
void
sort( std::vector< T1 >& vec_sort, std::deque< T2 >& vec_perm )
{
  quicksort3way( vec_sort, vec_perm, 0, vec_sort.size() - 1 );
}

template < typename T1, typename T2 >
void
sort( std::deque< T1 >& vec_sort, std::deque< T2 >& vec_perm )
{
  quicksort3way( vec_sort, vec_perm, 0, vec_sort.size() - 1 );
}

} // namespace sort

#endif /* #ifndef SORT_H */<|MERGE_RESOLUTION|>--- conflicted
+++ resolved
@@ -23,17 +23,10 @@
 #ifndef SORT_H
 #define SORT_H
 
-<<<<<<< HEAD
-#include <deque>
-#include <vector>
-#include <cstddef>
-#include <utility>
-=======
 #include <cstddef>
 #include <vector>
 
 #include "block_vector.h"
->>>>>>> 2b4bf681
 
 #define INSERTION_SORT_CUTOFF 10 // use insertion sort for smaller arrays
 
@@ -43,27 +36,9 @@
  * Calculates the median of three elements.
  * See http://algs4.cs.princeton.edu/23quicksort/QuickX.java.html.
  */
-<<<<<<< HEAD
-template < typename T >
-inline size_t
-median3_( const std::vector< T >& vec,
-  const size_t i,
-  const size_t j,
-  const size_t k )
-{
-  return ( ( vec[ i ] < vec[ j ] )
-      ? ( ( vec[ j ] < vec[ k ] ) ? j : ( vec[ i ] < vec[ k ] ) ? k : i )
-      : ( ( vec[ k ] < vec[ j ] ) ? j : ( vec[ k ] < vec[ i ] ) ? k : i ) );
-}
-
-template < typename T >
-inline size_t
-median3_( const std::deque< T >& vec,
-=======
 template < typename T >
 inline size_t
 median3_( const BlockVector< T >& vec,
->>>>>>> 2b4bf681
   const size_t i,
   const size_t j,
   const size_t k )
@@ -94,46 +69,6 @@
     {
       std::swap( vec_sort[ j ], vec_sort[ j - 1 ] );
       std::swap( vec_perm[ j ], vec_perm[ j - 1 ] );
-<<<<<<< HEAD
-    }
-  }
-}
-
-
-template < typename T1, typename T2 >
-void
-insertion_sort( std::vector< T1 >& vec_sort,
-  std::deque< T2 >& vec_perm,
-  const size_t lo,
-  const size_t hi )
-{
-  for ( size_t i = lo + 1; i < hi + 1; ++i )
-  {
-    for ( size_t j = i; ( j > lo ) and ( vec_sort[ j ] < vec_sort[ j - 1 ] );
-          --j )
-    {
-      std::swap( vec_sort[ j ], vec_sort[ j - 1 ] );
-      std::swap( vec_perm[ j ], vec_perm[ j - 1 ] );
-    }
-  }
-}
-
-template < typename T1, typename T2 >
-void
-insertion_sort( std::deque< T1 >& vec_sort,
-  std::deque< T2 >& vec_perm,
-  const size_t lo,
-  const size_t hi )
-{
-  for ( size_t i = lo + 1; i < hi + 1; ++i )
-  {
-    for ( size_t j = i; ( j > lo ) and ( vec_sort[ j ] < vec_sort[ j - 1 ] );
-          --j )
-    {
-      std::swap( vec_sort[ j ], vec_sort[ j - 1 ] );
-      std::swap( vec_perm[ j ], vec_perm[ j - 1 ] );
-=======
->>>>>>> 2b4bf681
     }
   }
 }
@@ -151,90 +86,6 @@
 void
 quicksort3way( BlockVector< T1 >& vec_sort,
   BlockVector< T2 >& vec_perm,
-  const size_t lo,
-  const size_t hi )
-{
-  if ( lo >= hi )
-  {
-    return;
-  }
-
-  const size_t n = hi - lo + 1;
-
-  // switch to insertion sort for small arrays
-  if ( n <= INSERTION_SORT_CUTOFF )
-  {
-    insertion_sort( vec_sort, vec_perm, lo, hi );
-    return;
-  }
-
-  // use median-of-3 as partitioning element
-  size_t m = median3_( vec_sort, lo, lo + n / 2, hi );
-
-  // in case of many equal entries, make sure to use first entry with
-  // this value (useful for sorted arrays)
-  const T1 m_val = vec_sort[ m ];
-  while ( m > 0 and vec_sort[ m - 1 ] == m_val )
-  {
-    --m;
-  }
-
-  // move pivot to the front
-  std::swap( vec_sort[ m ], vec_sort[ lo ] );
-  std::swap( vec_perm[ m ], vec_perm[ lo ] );
-<<<<<<< HEAD
-
-  // Dijkstra's three-way-sort
-  size_t lt = lo;
-  size_t i = lo + 1;
-  size_t gt = hi;
-  const T1 v = vec_sort[ lt ]; // pivot
-
-  // adjust position of i and lt (useful for sorted arrays)
-  while ( vec_sort[ i ] < v )
-  {
-    ++i;
-  }
-  std::swap( vec_sort[ lo ], vec_sort[ i - 1 ] );
-  std::swap( vec_perm[ lo ], vec_perm[ i - 1 ] );
-  lt = i - 1;
-
-  // adjust position of gt (useful for sorted arrays)
-  while ( vec_sort[ gt ] > v )
-  {
-    --gt;
-  }
-
-  while ( i <= gt )
-  {
-    if ( vec_sort[ i ] < v )
-    {
-      std::swap( vec_sort[ lt ], vec_sort[ i ] );
-      std::swap( vec_perm[ lt ], vec_perm[ i ] );
-      ++lt;
-      ++i;
-    }
-    else if ( vec_sort[ i ] > v )
-    {
-      std::swap( vec_sort[ i ], vec_sort[ gt ] );
-      std::swap( vec_perm[ i ], vec_perm[ gt ] );
-      --gt;
-    }
-    else
-    {
-      ++i;
-    }
-  }
-
-  quicksort3way( vec_sort, vec_perm, lo, lt - 1 );
-  quicksort3way( vec_sort, vec_perm, gt + 1, hi );
-}
-
-
-template < typename T1, typename T2 >
-void
-quicksort3way( std::vector< T1 >& vec_sort,
-  std::deque< T2 >& vec_perm,
   const size_t lo,
   const size_t hi )
 {
@@ -313,91 +164,6 @@
   quicksort3way( vec_sort, vec_perm, gt + 1, hi );
 }
 
-
-template < typename T1, typename T2 >
-void
-quicksort3way( std::deque< T1 >& vec_sort,
-  std::deque< T2 >& vec_perm,
-  const size_t lo,
-  const size_t hi )
-{
-  if ( lo >= hi )
-  {
-    return;
-  }
-
-  const size_t n = hi - lo + 1;
-
-  // switch to insertion sort for small arrays
-  if ( n <= INSERTION_SORT_CUTOFF )
-  {
-    insertion_sort( vec_sort, vec_perm, lo, hi );
-    return;
-  }
-
-  // use median-of-3 as partitioning element
-  size_t m = median3_( vec_sort, lo, lo + n / 2, hi );
-
-  // in case of many equal entries, make sure to use first entry with
-  // this value (useful for sorted arrays)
-  const T1 m_val = vec_sort[ m ];
-  while ( m > 0 and vec_sort[ m - 1 ] == m_val )
-  {
-    --m;
-  }
-
-  // move pivot to the front
-  std::swap( vec_sort[ m ], vec_sort[ lo ] );
-  std::swap( vec_perm[ m ], vec_perm[ lo ] );
-=======
->>>>>>> 2b4bf681
-
-  // Dijkstra's three-way-sort
-  size_t lt = lo;
-  size_t i = lo + 1;
-  size_t gt = hi;
-  const T1 v = vec_sort[ lt ]; // pivot
-
-  // adjust position of i and lt (useful for sorted arrays)
-  while ( vec_sort[ i ] < v )
-  {
-    ++i;
-  }
-  std::swap( vec_sort[ lo ], vec_sort[ i - 1 ] );
-  std::swap( vec_perm[ lo ], vec_perm[ i - 1 ] );
-  lt = i - 1;
-
-  // adjust position of gt (useful for sorted arrays)
-  while ( vec_sort[ gt ] > v )
-  {
-    --gt;
-  }
-
-  while ( i <= gt )
-  {
-    if ( vec_sort[ i ] < v )
-    {
-      std::swap( vec_sort[ lt ], vec_sort[ i ] );
-      std::swap( vec_perm[ lt ], vec_perm[ i ] );
-      ++lt;
-      ++i;
-    }
-    else if ( vec_sort[ i ] > v )
-    {
-      std::swap( vec_sort[ i ], vec_sort[ gt ] );
-      std::swap( vec_perm[ i ], vec_perm[ gt ] );
-      --gt;
-    }
-    else
-    {
-      ++i;
-    }
-  }
-
-  quicksort3way( vec_sort, vec_perm, lo, lt - 1 );
-  quicksort3way( vec_sort, vec_perm, gt + 1, hi );
-}
-
 /**
  * Sorts two vectors according to elements in
  * first vector. Convenience function.

/*
 *  ticket-619.sli
 *
 *  This file is part of NEST.
 *
 *  Copyright (C) 2004 The NEST Initiative
 *
 *  NEST is free software: you can redistribute it and/or modify
 *  it under the terms of the GNU General Public License as published by
 *  the Free Software Foundation, either version 2 of the License, or
 *  (at your option) any later version.
 *
 *  NEST is distributed in the hope that it will be useful,
 *  but WITHOUT ANY WARRANTY; without even the implied warranty of
 *  MERCHANTABILITY or FITNESS FOR A PARTICULAR PURPOSE.  See the
 *  GNU General Public License for more details.
 *
 *  You should have received a copy of the GNU General Public License
 *  along with NEST.  If not, see <http://www.gnu.org/licenses/>.
 *
 */

/** @BeginDocumentation

Name: testsuite::ticket-619 - Regression test for kernel SetStatus problem

Synopsis: (ticket-619) run -> NEST exits if test fails

Description:
Ensure that kernel set status including /time 0.0 works.

Author: Hans Ekkehard Plesser, 2012-11-29
 */

(unittest) run
/unittest using

M_ERROR setverbosity

{
  ResetKernel
<<<<<<< HEAD
  << /time 0.0 /rng_seed 1 >> SetKernelStatus
=======
  << /biological_time 0.0 /rng_seed 1 >> SetKernelStatus
>>>>>>> ab128bc6
} pass_or_die

endusing<|MERGE_RESOLUTION|>--- conflicted
+++ resolved
@@ -39,11 +39,7 @@
 
 {
   ResetKernel
-<<<<<<< HEAD
-  << /time 0.0 /rng_seed 1 >> SetKernelStatus
-=======
   << /biological_time 0.0 /rng_seed 1 >> SetKernelStatus
->>>>>>> ab128bc6
 } pass_or_die
 
 endusing